--- conflicted
+++ resolved
@@ -41,7 +41,12 @@
           COGNITE_CLIENT_ID: ${{ secrets.CLIENT_ID }}
           COGNITE_CLIENT_SECRET: ${{ secrets.CLIENT_SECRET }}
           CORE_DM_TEST_SPACE: ${{ secrets.CORE_DM_TEST_SPACE }}
-<<<<<<< HEAD
+      - name: Upload coverage to codecov.io
+        uses: codecov/codecov-action@v5
+        with:
+          files: codecov.json
+          token: ${{ secrets.CODECOV_TOKEN }}
+          slug: cognitedata/cognite-sdk-rust
   check_wasm:
     runs-on: ubuntu-latest
     steps:
@@ -53,13 +58,4 @@
       - name: Compile library
         env:
           RUSTFLAGS: --cfg getrandom_backend="wasm_js"
-        run: cargo check --target wasm32-unknown-unknown
-=======
-
-      - name: Upload coverage to codecov.io
-        uses: codecov/codecov-action@v5
-        with:
-          files: codecov.json
-          token: ${{ secrets.CODECOV_TOKEN }}
-          slug: cognitedata/cognite-sdk-rust
->>>>>>> 208f6d3a
+        run: cargo check --target wasm32-unknown-unknown