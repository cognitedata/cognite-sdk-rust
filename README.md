# Cognite Rust SDK

Rust SDK to ensure excellent user experience for developers and data scientists working with the Cognite Data Fusion.

---

## Using the Cognite SDK

Do you want to use the Cognite SDK in your project? Check out [these docs](cognite/README.md) and [API documentation](https://docs.cognite.com/api/v1/).

<<<<<<< HEAD
Set environment variables:

```bash
$ export COGNITE_BASE_URL="https://api.cognitedata.com"
$ export COGNITE_CLIENT_ID=<your client id>
$ export COGNITE_CLIENT_SECRET=<your client secret>
$ export COGNITE_TOKEN_URL=<your token url>
$ export COGNITE_SCOPES=<space separated list of scopes>
$ export COGNITE_PROJECT=<your project name>
```

## Supported features for API v1

### Core
- Assets
- Events
- Files
- TimeSeries
  - With protobuf support
- Sequences
### IAM
- Groups
- SecurityCategories
- Sessions
### Data Ingestion
- Extraction pipelines
- Raw
### Data Organization
- Datasets
- Labels
- Relationships
### Data Modeling
- Instances 
- Spaces
- Views

## Example

Since this is not published on crates.io, you'll have to reference the git repository

Cargo.toml:

```toml
[dependencies]
cognite = { git = "https://github.com/cognitedata/cognite-sdk-rust" }
tokio = { version = "1.23", features = ["macros", "rt-multi-thread"] }
```

```rust
use cognite::prelude::*;
use cognite::{Asset, AssetFilter, AssetSearch, CogniteClient};

#[tokio::main]
fn main() {
    // Create a client from environment variables
    let cognite_client = CogniteClient::new("TestApp", None).unwrap();

    // List all assets
    let mut filter: AssetFilter = AssetFilter::new();
    filter.name = Some("Aker".to_string());
    let assets = cognite_client
        .assets
        .filter(FilterAssetsRequest {
            filter,
            ..Default::default()
        })
        .await
        .unwrap();

    // Retrieve asset
    match cognite_client
        .assets
        .retrieve(&vec![Identity::from(6687602007296940)], false, None)
        .await
        .unwrap();
}
```

Using the builder pattern to set OIDC credentials:

```rust
use cognite::prelude::*;

#[tokio::main]
fn main() {
    let builder = CogniteClient::builder();
    builder
        .set_oidc_credentials(AuthenticatorConfig {
            ...
        })
        .set_project("my_project")
        .set_app_name("TestApp")
        .set_base_url("https://api.cognitedata.com");
    let cognite_client = builder.build().unwrap();
}

```

## Run examples

```bash
cargo run --example client
```

## Contributing
=======
## Do you want to contibute to the SDK?
>>>>>>> 76456417

See [Contributing](CONTRIBUTING.md) for details.<|MERGE_RESOLUTION|>--- conflicted
+++ resolved
@@ -8,114 +8,6 @@
 
 Do you want to use the Cognite SDK in your project? Check out [these docs](cognite/README.md) and [API documentation](https://docs.cognite.com/api/v1/).
 
-<<<<<<< HEAD
-Set environment variables:
-
-```bash
-$ export COGNITE_BASE_URL="https://api.cognitedata.com"
-$ export COGNITE_CLIENT_ID=<your client id>
-$ export COGNITE_CLIENT_SECRET=<your client secret>
-$ export COGNITE_TOKEN_URL=<your token url>
-$ export COGNITE_SCOPES=<space separated list of scopes>
-$ export COGNITE_PROJECT=<your project name>
-```
-
-## Supported features for API v1
-
-### Core
-- Assets
-- Events
-- Files
-- TimeSeries
-  - With protobuf support
-- Sequences
-### IAM
-- Groups
-- SecurityCategories
-- Sessions
-### Data Ingestion
-- Extraction pipelines
-- Raw
-### Data Organization
-- Datasets
-- Labels
-- Relationships
-### Data Modeling
-- Instances 
-- Spaces
-- Views
-
-## Example
-
-Since this is not published on crates.io, you'll have to reference the git repository
-
-Cargo.toml:
-
-```toml
-[dependencies]
-cognite = { git = "https://github.com/cognitedata/cognite-sdk-rust" }
-tokio = { version = "1.23", features = ["macros", "rt-multi-thread"] }
-```
-
-```rust
-use cognite::prelude::*;
-use cognite::{Asset, AssetFilter, AssetSearch, CogniteClient};
-
-#[tokio::main]
-fn main() {
-    // Create a client from environment variables
-    let cognite_client = CogniteClient::new("TestApp", None).unwrap();
-
-    // List all assets
-    let mut filter: AssetFilter = AssetFilter::new();
-    filter.name = Some("Aker".to_string());
-    let assets = cognite_client
-        .assets
-        .filter(FilterAssetsRequest {
-            filter,
-            ..Default::default()
-        })
-        .await
-        .unwrap();
-
-    // Retrieve asset
-    match cognite_client
-        .assets
-        .retrieve(&vec![Identity::from(6687602007296940)], false, None)
-        .await
-        .unwrap();
-}
-```
-
-Using the builder pattern to set OIDC credentials:
-
-```rust
-use cognite::prelude::*;
-
-#[tokio::main]
-fn main() {
-    let builder = CogniteClient::builder();
-    builder
-        .set_oidc_credentials(AuthenticatorConfig {
-            ...
-        })
-        .set_project("my_project")
-        .set_app_name("TestApp")
-        .set_base_url("https://api.cognitedata.com");
-    let cognite_client = builder.build().unwrap();
-}
-
-```
-
-## Run examples
-
-```bash
-cargo run --example client
-```
-
-## Contributing
-=======
 ## Do you want to contibute to the SDK?
->>>>>>> 76456417
 
 See [Contributing](CONTRIBUTING.md) for details.