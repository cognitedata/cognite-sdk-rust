#![cfg(feature = "integration_tests")]

use bytes::Bytes;
use cognite::models::instances::{
    CogniteExtractorFile, ExtractorFileObject, InstanceId, NodeOrEdgeSpecification, SlimNodeOrEdge,
};
use cognite::models::ItemId;
use cognite::prelude::*;
use cognite::utils::lease::ResourceLease;
use cognite::{files::*, Identity};
use futures::TryStreamExt;
#[cfg(test)]
use std::time::Duration;
use tokio::fs::File;
use tokio_util::codec::{BytesCodec, FramedRead};

mod common;
pub use common::*;
use uuid::Uuid;

async fn ensure_test_file(client: &CogniteClient) {
    let id = "rust-sdk-test-file".to_string();
    let new_file = AddFile {
        name: "Rust SDK test file".to_string(),
        external_id: Some(id),
        mime_type: Some("text/plain".to_string()),
        ..Default::default()
    };

    let file = match client.files.upload(false, &new_file).await {
        Err(cognite::Error::Conflict(_)) => return,
        Err(e) => panic!("{}", e),
        Ok(f) => f,
    };

    let chunks: Vec<Result<_, ::std::io::Error>> = vec![Ok("test "), Ok("file "), Ok("contents")];
    let stream = futures::stream::iter(chunks);

    client
        .files
        .upload_stream("text/plain", &file.extra.upload_url, stream, false)
        .await
        .unwrap();
}

#[tokio::test]
async fn create_upload_delete_file() {
    let id = format!("{}-file1", PREFIX.as_str());
    let new_file = AddFile {
        name: "File 1".to_string(),
        external_id: Some(id),
        mime_type: Some("text/plain".to_string()),
        ..Default::default()
    };

    let client = get_client();

    let res = client.files.upload(true, &new_file).await.unwrap();
    let mut lease = ResourceLease::new_println(client.files.clone());
    lease.add_resources([res.metadata.clone()]);

    let chunks: Vec<Result<_, ::std::io::Error>> = vec![Ok("test "), Ok("file "), Ok("contents")];

    let stream = futures::stream::iter(chunks);

    client
        .files
        .upload_stream("text/plain", &res.extra.upload_url, stream, false)
        .await
        .unwrap();

<<<<<<< HEAD
    client.files.delete(res.metadata.id, true).await.unwrap();
=======
    lease.clean().await.unwrap();
>>>>>>> 4c6dfad4
}

#[tokio::test]
async fn create_upload_delete_actual_file() {
    let id = format!("{}-file3", PREFIX.as_str());
    let new_file = AddFile {
        name: "File 1".to_string(),
        external_id: Some(id),
        mime_type: Some("text/plain".to_string()),
        ..Default::default()
    };

    let client = get_client();

    let res = client.files.upload(true, &new_file).await.unwrap();
    let mut lease = ResourceLease::new_println(client.files.clone());
    lease.add_resources([res.metadata.clone()]);

    let size = tokio::fs::metadata("tests/dummyfile.txt")
        .await
        .unwrap()
        .len();
    let file = File::open("tests/dummyfile.txt").await.unwrap();
    let stream = FramedRead::new(file, BytesCodec::new());
    client
        .files
        .upload_stream_known_size("text/plain", &res.extra.upload_url, stream, size)
        .await
        .unwrap();

<<<<<<< HEAD
    client.files.delete(res.metadata.id, true).await.unwrap();
=======
    lease.clean().await.unwrap();
>>>>>>> 4c6dfad4
}

#[tokio::test]
async fn create_update_delete_file() {
    let id = format!("{}-file2", PREFIX.as_str());
    let new_file = AddFile {
        name: "File 2".to_string(),
        external_id: Some(id.clone()),
        mime_type: Some("text/plain".to_string()),
        ..Default::default()
    };

    let client = get_client();

    let mut res = client.files.upload(true, &new_file).await.unwrap();
    let mut lease = ResourceLease::new_println(client.files.clone());
    lease.add_resources([res.metadata.clone()]);

    res.metadata.source = Some("New source".to_string());

    let upd_res = client.files.update_from(&vec![res.metadata]).await.unwrap();

    let upd_res = upd_res.first().unwrap();

    assert_eq!(Some("New source".to_string()), upd_res.source);

<<<<<<< HEAD
    client.files.delete(&id, true).await.unwrap();
=======
    lease.clean().await.unwrap();
>>>>>>> 4c6dfad4
}

#[tokio::test]
async fn download_test_file() {
    let client = get_client();

    ensure_test_file(&client).await;

    let data: Vec<Bytes> = client
        .files
        .download_file(IdentityOrInstance::Identity(Identity::ExternalId {
            external_id: "rust-sdk-test-file".to_string(),
        }))
        .await
        .unwrap()
        .try_collect()
        .await
        .unwrap();

    let data: Vec<u8> = data.into_iter().flatten().collect();
    let contents = String::from_utf8(data).unwrap();

    assert_eq!("test file contents", contents.as_str());
}

#[tokio::test]
async fn create_multipart_file() {
    let id = format!("{}-multipart", PREFIX.as_str());
    let new_file = AddFile {
        name: "Multipart File".to_owned(),
        external_id: Some(id.clone()),
        mime_type: Some("text/plain".to_owned()),
        ..Default::default()
    };

    let client = get_client();

    let content_1 = "abcde".repeat(1_200_000);
    let content_2 = "fghij";
    let (session, filemeta) = client
        .files
        .multipart_upload(true, 2, &new_file)
        .await
        .unwrap();
    let mut lease = ResourceLease::new_println(client.files.clone());
    lease.add_resources([filemeta]);
    session.upload_part_blob(0, content_1).await.unwrap();
    session.upload_part_blob(1, content_2).await.unwrap();

    session.complete().await.unwrap();

    let data: Vec<Bytes> = client
        .files
        .download_file(IdentityOrInstance::Identity(Identity::ExternalId {
            external_id: id.to_owned(),
        }))
        .await
        .unwrap()
        .try_collect()
        .await
        .unwrap();
    let data: Vec<u8> = data.into_iter().flatten().collect();
    assert_eq!(1_200_000 * 5 + 5, data.len());
    assert!(data.ends_with("fghij".as_bytes()));

<<<<<<< HEAD
    client.files.delete(&id, true).await.unwrap();
=======
    lease.clean().await.unwrap();
>>>>>>> 4c6dfad4
}

#[tokio::test]
async fn create_delete_dm_files() {
    let _permit = CDM_CONCURRENCY_PERMITS.acquire().await.unwrap();
    let client = CogniteClient::new_oidc("testing_instances", None).unwrap();
    let external_id = Uuid::new_v4().to_string();
    let space = std::env::var("CORE_DM_TEST_SPACE").unwrap();
    let col = CogniteExtractorFile::new(
        space.to_string(),
        external_id.to_string(),
        ExtractorFileObject::new(),
    );
    let res = client
        .models
        .instances
        .apply(&[col], None, None, None, None, false)
        .await
        .unwrap();
    let res = res.first().unwrap();
    assert!(matches!(res, SlimNodeOrEdge::Node(_)));

    let res_node = match res {
        cognite::models::instances::SlimNodeOrEdge::Node(slim_node_definition) => {
            slim_node_definition
        }
        cognite::models::instances::SlimNodeOrEdge::Edge(_) => {
            panic!("Invalid type received.")
        }
    };
    assert_eq!(external_id.to_string(), res_node.external_id);
    let id = IdentityOrInstance::InstanceId {
        instance_id: InstanceId {
            space: space.to_string(),
            external_id: external_id.to_string(),
        },
    };

    let res = client.files.get_upload_link(&id).await.unwrap();
    let size = tokio::fs::metadata("tests/dummyfile.txt")
        .await
        .unwrap()
        .len();
    let file = File::open("tests/dummyfile.txt").await.unwrap();
    let stream = FramedRead::new(file, BytesCodec::new());
    client
        .files
        .upload_stream_known_size("text/plain", &res.extra.upload_url, stream, size)
        .await
        .unwrap();

    let node_specs = NodeOrEdgeSpecification::Node(ItemId {
        space: space.to_string(),
        external_id: external_id.to_string(),
    });

    let mut backoff = Backoff::default();
    let mut deleted: Option<ItemsVec<NodeOrEdgeSpecification>> = None;
    for _ in 0..10 {
        match client.models.instances.delete(&[node_specs.clone()]).await {
            Ok(res) => {
                deleted = Some(res);
                break;
            }
            Err(_) => {
                tokio::time::sleep(backoff.next().unwrap()).await;
                continue;
            }
        }
    }
    let deleted = deleted.unwrap();
    let deleted = deleted.items.first().unwrap();
    assert!(matches!(deleted, NodeOrEdgeSpecification::Node(_)));
}

#[tokio::test]
async fn create_core_dm_multipart_file() {
    let _permit = CDM_CONCURRENCY_PERMITS.acquire().await.unwrap();
    let client = CogniteClient::new_oidc("testing_instances", None).unwrap();
    let external_id = Uuid::new_v4().to_string();
    let space = std::env::var("CORE_DM_TEST_SPACE").unwrap();
    let col = CogniteExtractorFile::new(
        space.to_string(),
        external_id.to_string(),
        ExtractorFileObject::new(),
    );
    let res = client
        .models
        .instances
        .apply(&[col], None, None, None, None, false)
        .await
        .unwrap();
    let res = res.first().unwrap();
    assert!(matches!(res, SlimNodeOrEdge::Node(_)));

    let res_node = match res {
        cognite::models::instances::SlimNodeOrEdge::Node(slim_node_definition) => {
            slim_node_definition
        }
        cognite::models::instances::SlimNodeOrEdge::Edge(_) => {
            panic!("Invalid type received.")
        }
    };
    assert_eq!(external_id.to_string(), res_node.external_id);
    let id = IdentityOrInstance::InstanceId {
        instance_id: InstanceId {
            space: space.to_string(),
            external_id: external_id.to_string(),
        },
    };

    let content_1 = "abcde".repeat(1_200_000);
    let content_2 = "fghij";
    let (session, _) = client
        .files
        .multipart_upload_existing(&id, 2)
        .await
        .unwrap();
    session.upload_part_blob(0, content_1).await.unwrap();
    session.upload_part_blob(1, content_2).await.unwrap();

    session.complete().await.unwrap();
    tokio::time::sleep(Duration::from_secs(3)).await;
    let id_json = serde_json::to_string(&id).unwrap();
    println!("{id_json}");
    let mut data: Option<_> = None;
    let mut backoff = Backoff::default();
    for _ in 0..=3 {
        match client.files.download_file(id.clone()).await {
            Ok(d) => data = Some(d),
            Err(_) => {
                tokio::time::sleep(backoff.next().unwrap()).await;
                continue;
            }
        }
    }

    let data: Vec<Bytes> = data.unwrap().try_collect().await.unwrap();
    let data: Vec<u8> = data.into_iter().flatten().collect();
    assert_eq!(1_200_000 * 5 + 5, data.len());
    assert!(data.ends_with("fghij".as_bytes()));

    let node_specs = NodeOrEdgeSpecification::Node(ItemId {
        space: space.to_string(),
        external_id: external_id.to_string(),
    });

    let mut backoff = Backoff::default();
    let mut deleted: Option<ItemsVec<NodeOrEdgeSpecification>> = None;
    for _ in 0..10 {
        match client.models.instances.delete(&[node_specs.clone()]).await {
            Ok(res) => {
                deleted = Some(res);
                break;
            }
            Err(_) => {
                tokio::time::sleep(backoff.next().unwrap()).await;
                continue;
            }
        }
    }
    let deleted = deleted.unwrap();
    let deleted = deleted.items.first().unwrap();
    assert!(matches!(deleted, NodeOrEdgeSpecification::Node(_)));
}<|MERGE_RESOLUTION|>--- conflicted
+++ resolved
@@ -69,11 +69,7 @@
         .await
         .unwrap();
 
-<<<<<<< HEAD
-    client.files.delete(res.metadata.id, true).await.unwrap();
-=======
     lease.clean().await.unwrap();
->>>>>>> 4c6dfad4
 }
 
 #[tokio::test]
@@ -104,11 +100,7 @@
         .await
         .unwrap();
 
-<<<<<<< HEAD
-    client.files.delete(res.metadata.id, true).await.unwrap();
-=======
     lease.clean().await.unwrap();
->>>>>>> 4c6dfad4
 }
 
 #[tokio::test]
@@ -135,11 +127,7 @@
 
     assert_eq!(Some("New source".to_string()), upd_res.source);
 
-<<<<<<< HEAD
-    client.files.delete(&id, true).await.unwrap();
-=======
     lease.clean().await.unwrap();
->>>>>>> 4c6dfad4
 }
 
 #[tokio::test]
@@ -205,11 +193,7 @@
     assert_eq!(1_200_000 * 5 + 5, data.len());
     assert!(data.ends_with("fghij".as_bytes()));
 
-<<<<<<< HEAD
-    client.files.delete(&id, true).await.unwrap();
-=======
     lease.clean().await.unwrap();
->>>>>>> 4c6dfad4
 }
 
 #[tokio::test]
