#![cfg(feature = "integration_tests")]

mod common;
use std::collections::HashMap;
use std::sync::LazyLock;

<<<<<<< HEAD
use cognite::models::records::{
    LastUpdatedTimeFilter, PropertiesPerContainer, RecordCursor, RecordData, RecordWrite,
    RecordsPropertySort, RecordsRetrieveRequest, RecordsSyncRequest, StreamWrite,
};
use cognite::models::{SortDirection, TaggedContainerReference};
use cognite::{filter, Create, List, RawValue};
=======
use cognite::models::records::StreamWrite;
use cognite::{filter, Create, List};
>>>>>>> 723f613f
use common::*;

use serde_json::json;
use tokio::sync::Mutex;
use uuid::Uuid;
use wiremock::matchers::{body_json, header, method, path};
use wiremock::{Mock, MockServer, ResponseTemplate};

#[tokio::test]
async fn create_and_delete_stream_instance() {
    // It may be possible to make this an integration test in the future.
    // For now, streams/records team recommends not creating streams automatically in tests.

    let mock_server = MockServer::start().await;
    let project = "test";
    let external_id = "test-stream";

    // Register mock for creating a stream
    Mock::given(method("POST"))
        .and(path(get_path("", project, "streams")))
        .and(body_json(json!({
            "items": [
                {
                    "externalId": external_id,
                }
            ]
        })))
        .and(header("cdf-version", "beta"))
        .respond_with(ResponseTemplate::new(200).set_body_json(json!({
            "items": [{
                "externalId": external_id,
                "createdTime": 123456789,
            }]
        })))
        .mount(&mock_server)
        .await;
    // Register mock for retrieving a stream
    Mock::given(method("GET"))
        .and(path(get_path(
            "",
            project,
            &format!("streams/{}", external_id),
        )))
        .and(header("cdf-version", "beta"))
        .respond_with(ResponseTemplate::new(200).set_body_json(json!({
            "externalId": external_id,
            "createdTime": 123456789,
        })))
        .mount(&mock_server)
        .await;
    // Register mock for listing streams
    Mock::given(method("GET"))
        .and(path(get_path("", project, "streams")))
        .and(header("cdf-version", "beta"))
        .respond_with(ResponseTemplate::new(200).set_body_json(json!({
            "items": [{
                "externalId": external_id,
                "createdTime": 123456789,
            }]
        })))
        .mount(&mock_server)
        .await;
    // Register mock for deleting a stream
    Mock::given(method("DELETE"))
        .and(path(get_path(
            "",
            project,
            &format!("streams/{}", external_id),
        )))
        .respond_with(ResponseTemplate::new(200).set_body_json(json!({})))
        .mount(&mock_server)
        .await;

    let client = get_client_for_mocking(&mock_server.uri(), project);

    let stream = client
        .models
        .streams
        .create(&[StreamWrite {
            external_id: external_id.to_owned(),
        }])
        .await
        .unwrap();

    assert_eq!(stream.len(), 1);
    let stream = &stream[0];
    assert_eq!(stream.external_id, external_id);

    let stream_retrieve = client.models.streams.retrieve(&external_id).await.unwrap();
    assert_eq!(stream_retrieve.external_id, external_id);

    let stream_list = client.models.streams.list(None).await.unwrap();
    assert_eq!(stream_list.items.len(), 1);
    assert_eq!(stream_list.items[0].external_id, external_id);

    client.models.streams.delete(&external_id).await.unwrap();
}

static STREAM_ENSURE_LOCK: LazyLock<Mutex<bool>> = LazyLock::new(|| tokio::sync::Mutex::new(false));

async fn ensure_stream(client: &cognite::CogniteClient, external_id: &str) -> cognite::Result<()> {
    let ensured = STREAM_ENSURE_LOCK.lock().await;
    if *ensured {
        return Ok(());
    }
    match client.models.streams.retrieve(external_id).await {
        Ok(_) => return Ok(()),
        Err(cognite::Error::NotFound(_)) => {
            client
                .models
                .streams
                .create(&[StreamWrite {
                    external_id: external_id.to_owned(),
                }])
                .await?;
            return Ok(());
        }
        Err(e) => {
            return Err(e);
        }
    }
}

#[tokio::test]
async fn test_retrieve_stream() {
    let client = get_client();
    let stream_external_id = "rust-sdk-test-stream";
    ensure_stream(&client, stream_external_id).await.unwrap();
    let stream = client
        .models
        .streams
        .retrieve(stream_external_id)
        .await
        .unwrap();
    assert_eq!(stream.external_id, stream_external_id);
}

<<<<<<< HEAD
#[tokio::test]
async fn test_ingest_records() {
    let client = get_client();
    let stream_external_id = "rust-sdk-test-stream";
    ensure_stream(&client, stream_external_id).await.unwrap();
    let space = std::env::var("CORE_DM_TEST_SPACE").unwrap();

    let records = vec![RecordWrite {
        space: space.clone(),
        external_id: Uuid::new_v4().to_string(),
        sources: vec![RecordData {
            source: TaggedContainerReference::new("cdf_cdm", "CogniteDescribable"),
            properties: json!({
                "name": "test",
                "description": "test test",
                "tags": ["tag1", "tag2"],
            }),
        }],
    }];

    client
        .models
        .records
        .ingest(stream_external_id, records)
        .await
        .unwrap();
}

#[tokio::test]
async fn test_get_records() {
    // This just checks that the requests are accepted. Records is eventually consistent,
    // so verifying the response is annoying, and there's no consistent way to
    // produce records at a specific time, so we can't generate them in a way
    // that works for other projects either.
    // This verifies that the request is correctly formed and accepted.
    let client = get_client();
    let stream_external_id = "rust-sdk-test-stream";
    ensure_stream(&client, stream_external_id).await.unwrap();

    client
        .models
        .records
        .retrieve::<HashMap<String, RawValue>>(
            stream_external_id,
            &RecordsRetrieveRequest {
                last_updated_time: LastUpdatedTimeFilter {
                    gte: Some(0.into()),
                    lte: Some(10000.into()),
                    ..Default::default()
                },
                filter: Some(filter::equals(
                    ["cdf_cdm", "CogniteDescribable", "name"],
                    "test",
                )),
                sources: Some(vec![PropertiesPerContainer {
                    source: TaggedContainerReference::new("cdf_cdm", "CogniteDescribable"),
                    properties: vec!["name".to_string(), "description".to_string()],
                }]),
                limit: Some(5),
                sort: Some(vec![RecordsPropertySort::new(
                    ["cdf_cdm", "CogniteDescribable", "name"],
                    SortDirection::Ascending,
                )]),
            },
        )
        .await
        .unwrap();

    // Test sync too, this should produce a cursor.
    let res = client
        .models
        .records
        .sync::<HashMap<String, RawValue>>(
            stream_external_id,
            &RecordsSyncRequest {
                filter: Some(filter::equals(
                    ["cdf_cdm", "CogniteDescribable", "name"],
                    "test",
                )),
                sources: Some(vec![PropertiesPerContainer {
                    source: TaggedContainerReference::new("cdf_cdm", "CogniteDescribable"),
                    properties: vec!["name".to_string(), "description".to_string()],
                }]),
                limit: Some(5),
                cursor: RecordCursor::InitializeCursor("1h-ago".to_owned()),
            },
        )
        .await
        .unwrap();

    assert!(!res.extra_fields.next_cursor.is_empty());
=======
#[test]
fn test_records_aggregate_request_ser() {
    // Tests for serializing and deserializing aggregate requests.
    use cognite::models::records::aggregates::*;
    use cognite::models::records::LastUpdatedTimeFilter;

    let v = serde_json::to_value(RecordsAggregateRequest {
        last_updated_time: LastUpdatedTimeFilter {
            gte: Some("1d-ago".into()),
            lt: Some(5000000i64.into()),
            ..Default::default()
        },
        filter: None,
        aggregates: [
            ("my_average", RecordsAggregate::average(["my", "property"])),
            (
                "my_unique_values",
                RecordsAggregate::unique_values(["my", "property"], Some(15), None),
            ),
            (
                "my_number_histogram",
                RecordsAggregate::number_histogram(
                    ["my", "property"],
                    15.0,
                    Some(Bounds {
                        min: Some(10.0),
                        max: Some(20.0),
                    }),
                    None,
                ),
            ),
            (
                "my_time_histogram",
                RecordsAggregate::time_histogram(
                    ["my", "property"],
                    TimeHistogramInterval::CalendarInterval(CalendarInterval::Month),
                    None,
                    None,
                ),
            ),
            (
                "my_time_histogram_2",
                RecordsAggregate::time_histogram(
                    ["my", "property"],
                    TimeHistogramInterval::FixedInterval("400h".to_owned()),
                    None,
                    None,
                ),
            ),
            (
                "my_moving_function",
                RecordsAggregate::moving_function("test>path", 5, MovingFunction::Sum),
            ),
            (
                "my_filters",
                RecordsAggregate::filters(vec![filter::equals(["my", "property"], 5)], None),
            ),
        ]
        .into_iter()
        .map(|(a, b)| (a.to_string(), b))
        .collect(),
    })
    .unwrap();
    assert_eq!(
        v,
        json!({
            "lastUpdatedTime": {
                "gte": "1d-ago",
                "lt": 5000000
            },
            "aggregates": {
                "my_average": {
                    "avg": {
                        "property": ["my", "property"]
                    }
                },
                "my_unique_values": {
                    "uniqueValues": {
                        "property": ["my", "property"],
                        "size": 15
                    }
                },
                "my_number_histogram": {
                    "numberHistogram": {
                        "property": ["my", "property"],
                        "interval": 15.0,
                        "hardBounds": {
                            "min": 10.0,
                            "max": 20.0
                        }
                    }
                },
                "my_time_histogram": {
                    "timeHistogram": {
                        "calendarInterval": "1M",
                        "property": ["my", "property"],
                    }
                },
                "my_time_histogram_2": {
                    "timeHistogram": {
                        "fixedInterval": "400h",
                        "property": ["my", "property"],
                    }
                },
                "my_moving_function":{
                    "movingFunction": {
                        "window": 5,
                        "function": "MovingFunctions.sum",
                        "bucketsPath": "test>path"
                    }
                },
                "my_filters": {
                    "filters": {
                        "filters": [
                            {
                                "equals": {
                                    "property": ["my", "property"],
                                    "value": 5
                                }
                            }
                        ]
                    }
                }
            }
        })
    );
}

macro_rules! assert_is {
    ($value:expr, $v:ident, $p:pat) => {
        match $value {
            $p => $v,
            _ => panic!("Expected {}, got {:?}", stringify!($p), $value),
        }
    };
}

#[test]
fn test_records_aggregate_response_de() {
    use cognite::models::records::aggregates::*;
    let json = json!({
        "aggregates": {
            "my_average": {
                "avg": 15.0,
            },
            "my_count": {
                "count": 10,
            },
            "my_sum": {
                "sum": 100.0,
            },
            "my_min": {
                "min": 5.0,
            },
            "my_max": {
                "max": 20.0,
            },
            "my_unique_values": {
                "buckets": [{
                    "value": 5,
                    "count": 3,
                }, {
                    "value": "hello",
                    "count": 2,
                }, {
                    "value": true,
                    "count": 1,
                }]
            },
            "my_number_histogram": {
                "buckets": [{
                    "count": 10,
                    "intervalStart": 0.0,
                }, {
                    "count": 5,
                    "intervalStart": 10.0,
                }]
            },
            "my_time_histogram": {
                "buckets": [{
                    "count": 10,
                    "intervalStart": "2023-01-01T00:00:00Z",
                }, {
                    "count": 5,
                    "intervalStart": "2023-02-01T00:00:00Z",
                }]
            },
        }
    });

    let deser = serde_json::from_value::<RecordsAggregateResult>(json).unwrap();
    assert_eq!(deser.aggregates.len(), 8);
    let v = assert_is!(
        deser.aggregates.get("my_average").unwrap(),
        v,
        AggregateResult::Avg(v)
    );
    assert_eq!(*v, 15.0);
    let v = assert_is!(
        deser.aggregates.get("my_count").unwrap(),
        v,
        AggregateResult::Count(v)
    );
    assert_eq!(*v, 10);
    let v = assert_is!(
        deser.aggregates.get("my_sum").unwrap(),
        v,
        AggregateResult::Sum(v)
    );
    assert_eq!(*v, 100.0);
    let v = assert_is!(
        deser.aggregates.get("my_min").unwrap(),
        v,
        AggregateResult::Min(v)
    );
    assert_eq!(*v, 5.0);
    let v = assert_is!(
        deser.aggregates.get("my_max").unwrap(),
        v,
        AggregateResult::Max(v)
    );
    assert_eq!(*v, 20.0);
    let v = assert_is!(
        deser.aggregates.get("my_unique_values").unwrap(),
        v,
        AggregateResult::Buckets(AggregateBuckets::UniqueValues(v))
    );
    assert_eq!(v.len(), 3);
    assert_eq!(v[0].value, 5.into());
    assert_eq!(v[0].count, 3);
    assert_eq!(v[1].value, "hello".into());
    assert_eq!(v[1].count, 2);
    assert_eq!(v[2].value, true.into());
    assert_eq!(v[2].count, 1);
    let v = assert_is!(
        deser.aggregates.get("my_number_histogram").unwrap(),
        v,
        AggregateResult::Buckets(AggregateBuckets::NumberHistogram(v))
    );
    assert_eq!(v.len(), 2);
    assert_eq!(v[0].count, 10);
    assert_eq!(v[0].interval_start, 0.0);
    assert_eq!(v[1].count, 5);
    assert_eq!(v[1].interval_start, 10.0);
    let v = assert_is!(
        deser.aggregates.get("my_time_histogram").unwrap(),
        v,
        AggregateResult::Buckets(AggregateBuckets::TimeHistogram(v))
    );
    assert_eq!(v.len(), 2);
    assert_eq!(v[0].count, 10);
    assert_eq!(v[0].interval_start, "2023-01-01T00:00:00Z");
    assert_eq!(v[1].count, 5);
    assert_eq!(v[1].interval_start, "2023-02-01T00:00:00Z");
>>>>>>> 723f613f
}<|MERGE_RESOLUTION|>--- conflicted
+++ resolved
@@ -4,17 +4,12 @@
 use std::collections::HashMap;
 use std::sync::LazyLock;
 
-<<<<<<< HEAD
 use cognite::models::records::{
     LastUpdatedTimeFilter, PropertiesPerContainer, RecordCursor, RecordData, RecordWrite,
     RecordsPropertySort, RecordsRetrieveRequest, RecordsSyncRequest, StreamWrite,
 };
-use cognite::models::{SortDirection, TaggedContainerReference};
+use cognite::models::{SortDirection, StreamWrite, TaggedContainerReference};
 use cognite::{filter, Create, List, RawValue};
-=======
-use cognite::models::records::StreamWrite;
-use cognite::{filter, Create, List};
->>>>>>> 723f613f
 use common::*;
 
 use serde_json::json;
@@ -152,7 +147,6 @@
     assert_eq!(stream.external_id, stream_external_id);
 }
 
-<<<<<<< HEAD
 #[tokio::test]
 async fn test_ingest_records() {
     let client = get_client();
@@ -244,7 +238,8 @@
         .unwrap();
 
     assert!(!res.extra_fields.next_cursor.is_empty());
-=======
+}
+
 #[test]
 fn test_records_aggregate_request_ser() {
     // Tests for serializing and deserializing aggregate requests.
@@ -499,5 +494,4 @@
     assert_eq!(v[0].interval_start, "2023-01-01T00:00:00Z");
     assert_eq!(v[1].count, 5);
     assert_eq!(v[1].interval_start, "2023-02-01T00:00:00Z");
->>>>>>> 723f613f
 }