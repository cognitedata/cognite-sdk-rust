use std::collections::HashMap;

use derivative::Derivative;
use serde::{Deserialize, Serialize};
use serde_with::skip_serializing_none;

use crate::models::{ItemId, SourceReference};

#[skip_serializing_none]
#[derive(Serialize, Deserialize, Derivative, Clone, Debug)]
#[serde(rename_all = "camelCase")]
pub struct NodeAndEdgeCreateCollection<TProperties> {
    pub items: Vec<NodeOrEdgeCreate<TProperties>>,
    pub auto_create_start_nodes: Option<bool>,
    pub auto_create_end_nodes: Option<bool>,
    pub skip_on_version_conflict: Option<bool>,
    pub replace: Option<bool>,
}

impl<TProperties> Default for NodeAndEdgeCreateCollection<TProperties> {
    fn default() -> Self {
        Self {
            items: vec![],
            auto_create_start_nodes: Some(false),
            auto_create_end_nodes: Some(false),
            skip_on_version_conflict: Some(false),
            replace: Some(false),
        }
    }
}

#[derive(Serialize, Deserialize, Clone, Debug)]
#[serde(rename_all = "camelCase", tag = "instanceType")]
pub enum NodeOrEdgeCreate<TProperties> {
    Node(NodeWrite<TProperties>),
    Edge(EdgeWrite<TProperties>),
}

#[skip_serializing_none]
#[derive(Serialize, Deserialize, Default, Derivative, Clone, Debug)]
#[serde(rename_all = "camelCase")]
pub struct NodeWrite<TProperties> {
    pub space: String,
    pub external_id: String,
    pub sources: Option<Vec<EdgeOrNodeData<TProperties>>>,
    pub existing_version: Option<i32>,
}

#[skip_serializing_none]
#[derive(Serialize, Deserialize, Default, Derivative, Clone, Debug)]
#[serde(rename_all = "camelCase")]
pub struct EdgeWrite<TProperties> {
    pub space: String,
    pub r#type: DirectRelationReference,
    pub external_id: String,
    pub start_node: DirectRelationReference,
    pub end_node: DirectRelationReference,
    pub sources: Option<Vec<EdgeOrNodeData<TProperties>>>,
    pub existing_version: Option<i32>,
}

#[derive(Serialize, Deserialize, Clone, Debug)]
pub struct EdgeOrNodeData<TProperties> {
    pub source: SourceReference,
    pub properties: TProperties,
}

#[derive(Serialize, Deserialize, Clone, Debug)]
<<<<<<< HEAD
=======
#[serde(rename_all = "camelCase")]
pub struct SourceReferenceId {
    pub space: String,
    pub external_id: String,
    pub version: String,
}

#[derive(Serialize, Deserialize, Clone, Debug)]
#[serde(rename_all = "camelCase", tag = "type")]
pub enum SourceReference {
    View(SourceReferenceId),
    Container(InstanceId),
}

#[derive(Serialize, Deserialize, Clone, Debug)]
>>>>>>> 7a57be1f
#[serde(rename_all = "camelCase", tag = "instanceType")]
pub enum SlimNodeOrEdge {
    Node(SlimNodeDefinition),
    Edge(SlimEdgeDefinition),
}

#[skip_serializing_none]
#[derive(Serialize, Deserialize, Clone, Debug)]
#[serde(rename_all = "camelCase")]
pub struct SlimNodeDefinition {
    pub space: String,
    pub version: i32,
    pub was_modified: bool,
    pub external_id: String,
    pub created_time: Option<i64>,
    pub last_updated_time: Option<i64>,
}
#[skip_serializing_none]
#[derive(Serialize, Deserialize, Clone, Debug)]
#[serde(rename_all = "camelCase")]
pub struct SlimEdgeDefinition {
    pub space: String,
    pub version: i32,
    pub was_modified: bool,
    pub external_id: String,
    pub created_time: Option<i64>,
    pub last_updated_time: Option<i64>,
}

#[derive(Serialize, Deserialize, Clone, Debug)]
#[serde(rename_all = "camelCase", tag = "instanceType")]
pub enum NodeOrEdge<TProperties> {
    Node(NodeDefinition<TProperties>),
    Edge(EdgeDefinition<TProperties>),
}

#[skip_serializing_none]
#[derive(Serialize, Deserialize, Derivative, Clone, Debug)]
#[serde(rename_all = "camelCase")]
pub struct NodeDefinition<TProperties> {
    pub space: String,
    pub version: i32,
    pub external_id: String,
    pub created_time: i64,
    pub last_updated_time: i64,
    pub deleted_time: Option<i64>,
    pub properties: Option<PropertiesObject<TProperties>>,
}

#[skip_serializing_none]
#[derive(Serialize, Deserialize, Derivative, Clone, Debug)]
#[serde(rename_all = "camelCase")]
pub struct EdgeDefinition<TProperties> {
    pub space: String,
    pub r#type: DirectRelationReference,
    pub version: String,
    pub external_id: String,
    pub created_time: i64,
    pub last_updated_time: i64,
    pub start_node: DirectRelationReference,
    pub end_node: DirectRelationReference,
    pub deleted_time: Option<i64>,
    pub properties: Option<PropertiesObject<TProperties>>,
}

type PropertiesObject<TProperties> = HashMap<String, HashMap<String, TProperties>>;

#[derive(Serialize, Deserialize, Default, Clone, Debug)]
#[serde(rename_all = "camelCase")]
pub struct DirectRelationReference {
    pub space: String,
    pub external_id: String,
}

#[skip_serializing_none]
#[derive(Serialize, Deserialize, Derivative, Clone, Debug)]
#[serde(rename_all = "camelCase")]
pub struct NodeAndEdgeRetrieveRequest {
    pub sources: Option<Vec<SourceReferenceInternal>>,
    pub items: Vec<NodeOrEdgeSpecification>,
    #[derivative(Default(value = "false"))]
    pub include_typing: Option<bool>,
<<<<<<< HEAD
=======
}

#[derive(Serialize, Deserialize, Derivative, Clone, Debug)]
#[serde(rename_all = "camelCase")]
pub struct SourceReferenceInternal {
    pub source: SourceReference,
}

#[skip_serializing_none]
#[derive(Serialize, Deserialize, Derivative, Clone, Debug)]
#[serde(rename_all = "camelCase")]
pub struct NodeAndEdgeRetrieveResponse<TProperties> {
    pub items: Vec<NodeOrEdge<TProperties>>,
    pub typing: Option<serde_json::Value>,
}

#[derive(Serialize, Deserialize, Clone, Debug)]
#[serde(rename_all = "camelCase", tag = "instanceType")]
pub enum NodeOrEdgeSpecification {
    Node(InstanceId),
    Edge(InstanceId),
>>>>>>> 7a57be1f
}

#[derive(Serialize, Deserialize, Derivative, Clone, Debug)]
#[serde(rename_all = "camelCase")]
pub struct SourceReferenceInternal {
    pub source: SourceReference,
}

#[skip_serializing_none]
#[derive(Serialize, Deserialize, Derivative, Clone, Debug)]
#[serde(rename_all = "camelCase")]
pub struct NodeAndEdgeRetrieveResponse<TProperties> {
    pub items: Vec<NodeOrEdge<TProperties>>,
    pub typing: Option<serde_json::Value>,
}

#[derive(Serialize, Deserialize, Clone, Debug)]
#[serde(rename_all = "camelCase", tag = "instanceType")]
pub enum NodeOrEdgeSpecification {
    Node(ItemId),
    Edge(ItemId),
}

#[derive(Serialize, Deserialize, Clone, Debug, Default)]
#[serde(rename_all = "camelCase")]
pub struct FilterInstancesRequest {
    // todo
}<|MERGE_RESOLUTION|>--- conflicted
+++ resolved
@@ -66,24 +66,6 @@
 }
 
 #[derive(Serialize, Deserialize, Clone, Debug)]
-<<<<<<< HEAD
-=======
-#[serde(rename_all = "camelCase")]
-pub struct SourceReferenceId {
-    pub space: String,
-    pub external_id: String,
-    pub version: String,
-}
-
-#[derive(Serialize, Deserialize, Clone, Debug)]
-#[serde(rename_all = "camelCase", tag = "type")]
-pub enum SourceReference {
-    View(SourceReferenceId),
-    Container(InstanceId),
-}
-
-#[derive(Serialize, Deserialize, Clone, Debug)]
->>>>>>> 7a57be1f
 #[serde(rename_all = "camelCase", tag = "instanceType")]
 pub enum SlimNodeOrEdge {
     Node(SlimNodeDefinition),
@@ -166,8 +148,6 @@
     pub items: Vec<NodeOrEdgeSpecification>,
     #[derivative(Default(value = "false"))]
     pub include_typing: Option<bool>,
-<<<<<<< HEAD
-=======
 }
 
 #[derive(Serialize, Deserialize, Derivative, Clone, Debug)]
@@ -189,7 +169,6 @@
 pub enum NodeOrEdgeSpecification {
     Node(InstanceId),
     Edge(InstanceId),
->>>>>>> 7a57be1f
 }
 
 #[derive(Serialize, Deserialize, Derivative, Clone, Debug)]
