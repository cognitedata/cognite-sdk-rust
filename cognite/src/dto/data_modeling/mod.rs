pub mod common;
pub mod instances;
<<<<<<< HEAD
pub mod query;
pub mod value;
=======
pub mod spaces;
>>>>>>> dc046d3f
pub mod views;<|MERGE_RESOLUTION|>--- conflicted
+++ resolved
@@ -1,9 +1,6 @@
 pub mod common;
 pub mod instances;
-<<<<<<< HEAD
 pub mod query;
+pub mod spaces;
 pub mod value;
-=======
-pub mod spaces;
->>>>>>> dc046d3f
 pub mod views;