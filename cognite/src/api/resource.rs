use std::collections::VecDeque;
use std::future::Future;
use std::{marker::PhantomData, sync::Arc};

use futures::future::try_join_all;
use futures::stream::try_unfold;
use futures::TryStream;
use serde::{de::DeserializeOwned, Serialize};

use crate::dto::items::*;
use crate::{
    ApiClient, AsParams, EqIdentity, Filter, Identity, IntoPatch, Partition, Patch, Result, Search,
    SetCursor, WithPartition,
};

use super::utils::{get_duplicates_from_result, get_missing_from_result};

/// A resource instance contains methods for accessing a single
/// CDF resource type.
pub struct Resource<T> {
    /// A reference to the shared API Client.
    pub api_client: Arc<ApiClient>,
    marker: PhantomData<T>,
}

impl<T> Resource<T> {
    /// Create a new resource with given API client.
    ///
    /// # Arguments
    ///
    /// * `api_client` - API client reference.
    pub fn new(api_client: Arc<ApiClient>) -> Self {
        Resource {
            api_client,
            marker: PhantomData,
        }
    }
}

impl<T> WithApiClient for Resource<T> {
    fn get_client(&self) -> &ApiClient {
        &self.api_client
    }
}

/// Trait for a type that contains an API client.
pub trait WithApiClient {
    /// Get the API client for this type.
    fn get_client(&self) -> &ApiClient;
}

/// Trait for a type with a base path.
pub trait WithBasePath {
    /// Base path for this resource type.
    const BASE_PATH: &'static str;
}

/// Trait for simple GET / endpoints.
pub trait List<TParams, TResponse>
where
    TParams: AsParams + Send + Sync + 'static,
    TResponse: Serialize + DeserializeOwned + Send + Sync,
    Self: WithApiClient + WithBasePath + Sync,
{
    /// Query a resource with optional query parameters.
<<<<<<< HEAD
    fn list(
        &self,
        params: Option<TParams>,
    ) -> impl Future<Output = Result<ItemsWithCursor<TResponse>>> + Send {
        async move {
            self.get_client()
                .get_with_params(Self::BASE_PATH, params)
                .await
        }
    }

    /// Query a resource with query parameters, continuing until the cursor is exhausted.
    fn list_all(&self, mut params: TParams) -> impl Future<Output = Result<Vec<TResponse>>> + Send
=======
    ///
    /// # Arguments
    ///
    /// * `params` - Query parameters.
    async fn list(&self, params: Option<TParams>) -> Result<ItemsWithCursor<TResponse>> {
        Ok(self
            .get_client()
            .get_with_params(Self::BASE_PATH, params)
            .await?)
    }

    /// Query a resource with query parameters, continuing until the cursor is exhausted.
    ///
    /// # Arguments
    ///
    /// * `params` - Initial query parameters. This can contain a cursor which is the starting point.
    async fn list_all(&self, mut params: TParams) -> Result<Vec<TResponse>>
>>>>>>> 03ad4a41
    where
        TParams: SetCursor + Clone,
        TResponse: Send,
    {
        async move {
            let mut result = vec![];
            loop {
                let lparams = params.clone();
                let response: ItemsWithCursor<TResponse> = self
                    .get_client()
                    .get_with_params(Self::BASE_PATH, Some(lparams))
                    .await?;
                for it in response.items {
                    result.push(it);
                }
                match response.next_cursor {
                    Some(cursor) => params.set_cursor(Some(cursor)),
                    None => return Ok(result),
                }
            }
        }
    }

    /// List resources, following cursors. This returns a stream, you can abort the stream whenever you
    /// want and only resources retrieved up to that point will be returned.
    ///
    /// Each item in the stream will be a result, after the first error is returned the
    /// stream will end.
<<<<<<< HEAD
    fn list_all_stream(
        &self,
=======
    ///
    /// # Arguments
    ///
    /// * `params` - Initial query parameters. This can contain a cursors used as starting point.
    fn list_all_stream<'a>(
        &'a self,
>>>>>>> 03ad4a41
        params: TParams,
    ) -> impl TryStream<Ok = TResponse, Error = crate::Error, Item = Result<TResponse>> + Send
    where
        TParams: SetCursor + Clone,
        TResponse: Send + 'static,
    {
        let state = CursorStreamState {
            req: params,
            responses: VecDeque::new(),
            next_cursor: CursorState::Initial,
        };

        try_unfold(state, move |mut state| async move {
            if let Some(next) = state.responses.pop_front() {
                Ok(Some((next, state)))
            } else {
                let cursor = match std::mem::take(&mut state.next_cursor) {
                    CursorState::Initial => None,
                    CursorState::Some(x) => Some(x),
                    CursorState::End => {
                        return Ok(None);
                    }
                };
                state.req.set_cursor(cursor);
                let response: ItemsWithCursor<TResponse> = self
                    .get_client()
                    .get_with_params(Self::BASE_PATH, Some(state.req.clone()))
                    .await?;

                state.responses.extend(response.items);
                state.next_cursor = match response.next_cursor {
                    Some(x) => CursorState::Some(x),
                    None => CursorState::End,
                };
                if let Some(next) = state.responses.pop_front() {
                    Ok(Some((next, state)))
                } else {
                    Ok(None)
                }
            }
        })
    }
}

/// Trait for creating resources with POST / requests.
pub trait Create<TCreate, TResponse>
where
    TCreate: Serialize + Sync + Send,
    TResponse: Serialize + DeserializeOwned + Send,
    Self: WithApiClient + WithBasePath + Sync,
{
    /// Create a list of resources.
<<<<<<< HEAD
    fn create(&self, creates: &[TCreate]) -> impl Future<Output = Result<Vec<TResponse>>> + Send {
        async move {
            let items = Items::from(creates);
            let response: ItemsWithoutCursor<TResponse> =
                self.get_client().post(Self::BASE_PATH, &items).await?;
            Ok(response.items)
        }
    }

    /// Create a list of resources, converting from a different type.
    fn create_from<'a>(
=======
    ///
    /// # Arguments
    ///
    /// `creates` - List of resources to create.
    async fn create(&self, creates: &[TCreate]) -> Result<Vec<TResponse>> {
        let items = Items::from(creates);
        let response: ItemsWithoutCursor<TResponse> =
            self.get_client().post(Self::BASE_PATH, &items).await?;
        Ok(response.items)
    }

    /// Create a list of resources, converting from a different type.
    ///
    /// # Arguments
    ///
    /// * `creates` - List of resources to create.
    async fn create_from<'a>(
>>>>>>> 03ad4a41
        &self,
        creates: &'a [impl Into<TCreate> + Sync + Clone],
    ) -> impl Future<Output = Result<Vec<TResponse>>> + Send {
        async move {
            let to_add: Vec<TCreate> = creates.iter().map(|i| i.clone().into()).collect();
            self.create(&to_add).await
        }
    }

    /// Create a list of resources, ignoring any that fail with general "conflict" errors.
<<<<<<< HEAD
    fn create_ignore_duplicates(
        &self,
        creates: &[TCreate],
    ) -> impl Future<Output = Result<Vec<TResponse>>> + Send
=======
    ///
    /// # Arguments
    ///
    /// * `creates` - List of resources to create.
    async fn create_ignore_duplicates(&self, creates: &[TCreate]) -> Result<Vec<TResponse>>
>>>>>>> 03ad4a41
    where
        TCreate: EqIdentity,
    {
        async move {
            let resp = self.create(creates).await;

            let duplicates: Option<Vec<Identity>> = get_duplicates_from_result(&resp);

            if let Some(duplicates) = duplicates {
                let next: Vec<&TCreate> = creates
                    .iter()
                    .filter(|c| !duplicates.iter().any(|i| c.eq(i)))
                    .collect();

                if next.is_empty() {
                    if duplicates.len() == creates.len() {
                        return Ok(vec![]);
                    }
                    return resp;
                }

                let items = Items::from(next);
                let response: ItemsWithoutCursor<TResponse> =
                    self.get_client().post(Self::BASE_PATH, &items).await?;
                Ok(response.items)
            } else {
                resp
            }
        }
    }

    /// Create a list of resources, converting from a different type, and ignoring any that fail
    /// with general "conflict" errors.
<<<<<<< HEAD
    fn create_from_ignore_duplicates<'a, T: 'a>(
=======
    ///
    /// # Arguments
    ///
    /// * `creates` - List of resources to create.
    async fn create_from_ignore_duplicates<T: 'a, 'a>(
>>>>>>> 03ad4a41
        &self,
        creates: &'a [impl Into<TCreate> + Sync + Clone],
    ) -> impl Future<Output = Result<Vec<TResponse>>> + Send
    where
        TCreate: EqIdentity,
    {
        async move {
            let to_add: Vec<TCreate> = creates.iter().map(|i| i.clone().into()).collect();
            self.create_ignore_duplicates(&to_add).await
        }
    }
}

/// Trait for upserts of resources that support both Create and Update.
pub trait Upsert<'a, TCreate, TUpdate, TResponse>
where
    TCreate: Serialize + Sync + Send + EqIdentity + 'a + Clone + IntoPatch<TUpdate>,
    TUpdate: Serialize + Sync + Send + Default,
    TResponse: Serialize + DeserializeOwned + Sync + Send,
    Self: WithApiClient + WithBasePath + Sync,
{
    /// Upsert a list resources, meaning that they will first be attempted created,
    /// and if that fails with a conflict, update any that already existed, and create
    /// the remainder.
<<<<<<< HEAD
    fn upsert(
=======
    ///
    /// # Arguments
    ///
    /// * `upserts` - Resources to insert or update.
    /// * `ignore_nulls` - Behavior for values that are `None`. If this is `true`,
    /// `None` values will simply be ignored. Otherwise, fields with `None` values
    /// will be set to null in CDF.
    async fn upsert(
>>>>>>> 03ad4a41
        &'a self,
        upserts: &'a [TCreate],
        ignore_nulls: bool,
    ) -> impl Future<Output = Result<Vec<TResponse>>> + Send {
        async move {
            let items = Items::from(upserts);
            let resp: Result<ItemsWithoutCursor<TResponse>> =
                self.get_client().post(Self::BASE_PATH, &items).await;

            let duplicates: Option<Vec<Identity>> = get_duplicates_from_result(&resp);

            if let Some(duplicates) = duplicates {
                let mut to_create = Vec::with_capacity(upserts.len() - duplicates.len());
                let mut to_update = Vec::with_capacity(duplicates.len());
                for it in upserts {
                    let idt = duplicates.iter().find(|i| it.eq(i));
                    if let Some(idt) = idt {
                        to_update.push(Patch::<TUpdate> {
                            id: idt.clone(),
                            update: it.clone().patch(ignore_nulls),
                        });
                    } else {
                        to_create.push(it);
                    }
                }

                let mut result = Vec::with_capacity(to_create.len() + to_update.len());
                if !to_create.is_empty() {
                    let mut create_response: ItemsWithoutCursor<TResponse> = self
                        .get_client()
                        .post(Self::BASE_PATH, &Items::from(to_create))
                        .await?;
                    result.append(&mut create_response.items);
                }
                if !to_update.is_empty() {
                    let mut update_response: ItemsWithoutCursor<TResponse> = self
                        .get_client()
                        .post(
                            &format!("{}/update", Self::BASE_PATH),
                            &Items::from(&to_update),
                        )
                        .await?;
                    result.append(&mut update_response.items);
                }

                Ok(result)
            } else {
                resp.map(|i| i.items)
            }
        }
    }
}

impl<'a, T, TCreate, TUpdate, TResponse> Upsert<'a, TCreate, TUpdate, TResponse> for T
where
    T: Create<TCreate, TResponse> + Update<Patch<TUpdate>, TResponse> + Sync,
    TCreate: Serialize + Sync + Send + EqIdentity + 'a + Clone + IntoPatch<TUpdate>,
    TUpdate: Serialize + Sync + Send + Default,
    TResponse: Serialize + DeserializeOwned + Sync + Send,
{
}

/// Trait for resource types that support upserts directly.
pub trait UpsertCollection<TUpsert, TResponse> {
    /// Upsert a list of resources.
<<<<<<< HEAD
    fn upsert(&self, collection: &TUpsert) -> impl Future<Output = Result<Vec<TResponse>>> + Send
=======
    ///
    /// # Arguments
    ///
    /// * `collection` - Items to insert or update.
    async fn upsert(&self, collection: &TUpsert) -> Result<Vec<TResponse>>
>>>>>>> 03ad4a41
    where
        TUpsert: Serialize + Sync + Send,
        TResponse: Serialize + DeserializeOwned + Sync + Send,
        Self: WithApiClient + WithBasePath + Sync,
    {
        async move {
            let response: ItemsWithoutCursor<TResponse> =
                self.get_client().post(Self::BASE_PATH, &collection).await?;
            Ok(response.items)
        }
    }
}

/// Trait for resource types that can be deleted with a list of `TIdt`.
pub trait Delete<TIdt>
where
    TIdt: Serialize + Sync + Send,
    Self: WithApiClient + WithBasePath + Sync,
{
    /// Delete a list of resources by ID.
<<<<<<< HEAD
    fn delete(&self, deletes: &[TIdt]) -> impl Future<Output = Result<()>> + Send {
        async move {
            let items = Items::from(deletes);
            self.get_client()
                .post::<::serde_json::Value, Items<&[TIdt]>>(
                    &format!("{}/delete", Self::BASE_PATH),
                    &items,
                )
                .await?;
            Ok(())
        }
=======
    ///
    /// # Arguments
    ///
    /// * `deletes` - IDs of items to delete.
    async fn delete(&self, deletes: &[TIdt]) -> Result<()> {
        let items = Items::from(deletes);
        self.get_client()
            .post::<::serde_json::Value, Items<&[TIdt]>>(
                &format!("{}/delete", Self::BASE_PATH),
                &items,
            )
            .await?;
        Ok(())
>>>>>>> 03ad4a41
    }
}

/// Trait for resource types that can be deleted with a more complex request.
pub trait DeleteWithRequest<TReq>
where
    TReq: Serialize + Sync + Send,
    Self: WithApiClient + WithBasePath + Sync,
{
    /// Delete resources using `req`.
<<<<<<< HEAD
    fn delete(&self, req: &TReq) -> impl Future<Output = Result<()>> + Send {
        async move {
            self.get_client()
                .post::<::serde_json::Value, TReq>(&format!("{}/delete", Self::BASE_PATH), req)
                .await?;
            Ok(())
        }
=======
    ///
    /// # Arguments
    ///
    /// * `req` - Request describing items to delete.
    async fn delete(&self, req: &TReq) -> Result<()> {
        self.get_client()
            .post::<::serde_json::Value, TReq>(&format!("{}/delete", Self::BASE_PATH), req)
            .await?;
        Ok(())
>>>>>>> 03ad4a41
    }
}

/// Trait for resource types that can be deleted with a list of identities and
/// a boolean option to ignore unknown ids.
pub trait DeleteWithIgnoreUnknownIds<TIdt>
where
    TIdt: Serialize + Sync + Send,
    Self: WithApiClient + WithBasePath + Sync,
{
    /// Delete a list of resources, optionally ignore unknown ids.
<<<<<<< HEAD
    fn delete(
        &self,
        deletes: &[TIdt],
        ignore_unknown_ids: bool,
    ) -> impl Future<Output = Result<()>> + Send
    where
        Self: Sync,
    {
        async move {
            let mut req = ItemsWithIgnoreUnknownIds::from(deletes);
            req.ignore_unknown_ids = ignore_unknown_ids;
            self.get_client()
                .post::<::serde_json::Value, _>(&format!("{}/delete", Self::BASE_PATH), &req)
                .await?;
            Ok(())
        }
=======
    ///
    /// # Arguments
    ///
    /// * `deletes` - IDs of items to delete.
    /// * `ignore_unknown_ids` - If `true`, missing IDs will be ignored, and not
    /// cause the request to fail.
    async fn delete(&self, deletes: &[TIdt], ignore_unknown_ids: bool) -> Result<()> {
        let mut req = ItemsWithIgnoreUnknownIds::from(deletes);
        req.ignore_unknown_ids = ignore_unknown_ids;
        self.get_client()
            .post::<::serde_json::Value, _>(&format!("{}/delete", Self::BASE_PATH), &req)
            .await?;
        Ok(())
>>>>>>> 03ad4a41
    }
}

/// Trait for resource types that can be deleted, and where the delete request
/// has a non-empty response.
pub trait DeleteWithResponse<TIdt, TResponse>
where
    TIdt: Serialize + Sync + Send,
    TResponse: Serialize + DeserializeOwned + Sync + Send,
    Self: WithApiClient + WithBasePath + Sync,
{
    /// Delete a list of resources.
<<<<<<< HEAD
    fn delete(
        &self,
        deletes: &[TIdt],
    ) -> impl Future<Output = Result<ItemsWithoutCursor<TResponse>>> + Send {
        async move {
            let items = Items::from(deletes);
            let response: ItemsWithoutCursor<TResponse> = self
                .get_client()
                .post(&format!("{}/delete", Self::BASE_PATH), &items)
                .await?;
            Ok(response)
        }
=======
    ///
    /// # Arguments
    ///
    /// * `deletes` - IDs of items to delete.
    async fn delete(&self, deletes: &[TIdt]) -> Result<ItemsWithoutCursor<TResponse>> {
        let items = Items::from(deletes);
        let response: ItemsWithoutCursor<TResponse> = self
            .get_client()
            .post(&format!("{}/delete", Self::BASE_PATH), &items)
            .await?;
        Ok(response)
>>>>>>> 03ad4a41
    }
}

/// Trait for resource types that can be patch updated.
pub trait Update<TUpdate, TResponse>
where
    TUpdate: Serialize + Sync + Send,
    TResponse: Serialize + DeserializeOwned,
    Self: WithApiClient + WithBasePath + Sync,
{
    /// Update a list of resources.
<<<<<<< HEAD
    fn update(&self, updates: &[TUpdate]) -> impl Future<Output = Result<Vec<TResponse>>> + Send {
        async move {
            let items = Items::from(updates);
            let response: ItemsWithoutCursor<TResponse> = self
                .get_client()
                .post(&format!("{}/update", Self::BASE_PATH), &items)
                .await?;
            Ok(response.items)
        }
    }

    /// Update a list of resources by converting to the update from a different type.
    fn update_from<'a, T: 'a>(
        &self,
        updates: &'a [T],
    ) -> impl Future<Output = Result<Vec<TResponse>>> + Send
=======
    ///
    /// # Arguments
    ///
    /// * `updates` - Items to update.
    async fn update(&self, updates: &[TUpdate]) -> Result<Vec<TResponse>> {
        let items = Items::from(updates);
        let response: ItemsWithoutCursor<TResponse> = self
            .get_client()
            .post(&format!("{}/update", Self::BASE_PATH), &items)
            .await?;
        Ok(response.items)
    }

    /// Update a list of resources by converting to the update from a different type.
    ///
    /// # Arguments
    ///
    /// * `updates` - Items to update.
    async fn update_from<T: 'a, 'a>(&self, updates: &'a [T]) -> Result<Vec<TResponse>>
>>>>>>> 03ad4a41
    where
        T: std::marker::Sync + Clone,
        TUpdate: From<T>,
    {
        async move {
            let to_update: Vec<TUpdate> =
                updates.iter().map(|i| TUpdate::from(i.clone())).collect();
            self.update(&to_update).await
        }
    }

    /// Update a list of resources, ignoring any that fail due to items missing in CDF.
<<<<<<< HEAD
    fn update_ignore_unknown_ids(
        &self,
        updates: &[TUpdate],
    ) -> impl Future<Output = Result<Vec<TResponse>>> + Send
=======
    ///
    /// # Arguments
    ///
    /// * `updates` - Items to update.
    async fn update_ignore_unknown_ids(&self, updates: &[TUpdate]) -> Result<Vec<TResponse>>
>>>>>>> 03ad4a41
    where
        TUpdate: EqIdentity,
        TResponse: Send,
    {
        async move {
            let response = self.update(updates).await;
            let missing: Option<Vec<Identity>> = get_missing_from_result(&response);

            if let Some(missing) = missing {
                let next: Vec<&TUpdate> = updates
                    .iter()
                    .filter(|c| !missing.iter().any(|i| c.eq(i)))
                    .collect();

                if next.is_empty() {
                    if missing.len() == updates.len() {
                        return Ok(vec![]);
                    }
                    return response;
                }

                let items = Items::from(next);
                let response: ItemsWithoutCursor<TResponse> = self
                    .get_client()
                    .post(&format!("{}/update", Self::BASE_PATH), &items)
                    .await?;
                Ok(response.items)
            } else {
                response
            }
        }
    }

    /// Update a list of resources by converting from a different type, ignoring any that fail
    /// due items missing in CDF.
<<<<<<< HEAD
    fn update_from_ignore_unknown_ids<'a, T: 'a>(
=======
    ///
    /// # Arguments
    ///
    /// * `updates` - Items to update.
    async fn update_from_ignore_unknown_ids<T: 'a, 'a>(
>>>>>>> 03ad4a41
        &self,
        updates: &'a [T],
    ) -> impl Future<Output = Result<Vec<TResponse>>> + Send
    where
        T: Sync + Clone,
        TUpdate: From<T> + EqIdentity,
        TResponse: Send,
    {
        async move {
            let to_update: Vec<TUpdate> =
                updates.iter().map(|i| TUpdate::from(i.clone())).collect();
            self.update_ignore_unknown_ids(&to_update).await
        }
    }
}

/// Trait for retrieving items from CDF by id.
pub trait Retrieve<TIdt, TResponse>
where
    TIdt: Serialize + Sync + Send,
    TResponse: Serialize + DeserializeOwned,
    Self: WithApiClient + WithBasePath + Sync,
{
    /// Retrieve a list of items from CDF by id.
<<<<<<< HEAD
    fn retrieve(&self, ids: &[TIdt]) -> impl Future<Output = Result<Vec<TResponse>>> + Send {
        async move {
            let items = Items::from(ids);
            let response: ItemsWithoutCursor<TResponse> = self
                .get_client()
                .post(&format!("{}/byids", Self::BASE_PATH), &items)
                .await?;
            Ok(response.items)
        }
=======
    ///
    /// # Arguments
    ///
    /// * `ids` - IDs of items to retrieve.
    async fn retrieve(&self, ids: &[TIdt]) -> Result<Vec<TResponse>> {
        let items = Items::from(ids);
        let response: ItemsWithoutCursor<TResponse> = self
            .get_client()
            .post(&format!("{}/byids", Self::BASE_PATH), &items)
            .await?;
        Ok(response.items)
>>>>>>> 03ad4a41
    }
}

/// Trait for retrieving items from CDF with a more complex request type.
pub trait RetrieveWithRequest<TRequest, TResponse>
where
    TRequest: Serialize + Sync + Send,
    TResponse: Serialize + DeserializeOwned,
    Self: WithApiClient + WithBasePath + Sync,
{
<<<<<<< HEAD
    fn retrieve(&self, req: &TRequest) -> impl Future<Output = Result<TResponse>> + Send {
        async move {
            let response: TResponse = self
                .get_client()
                .post(&format!("{}/byids", Self::BASE_PATH), req)
                .await?;
            Ok(response)
        }
=======
    /// Retrieve items from CDF with a more complex request.
    ///
    /// # Arguments
    ///
    /// * `req` - Request describing items to retrieve.
    async fn retrieve(&self, req: &TRequest) -> Result<TResponse> {
        let response: TResponse = self
            .get_client()
            .post(&format!("{}/byids", Self::BASE_PATH), req)
            .await?;
        Ok(response)
>>>>>>> 03ad4a41
    }
}

/// Trait for retrieving items from CDF with an option to ignore unknown IDs.
pub trait RetrieveWithIgnoreUnknownIds<TIdt, TResponse>
where
    TIdt: Serialize + Sync + Send,
    TResponse: Serialize + DeserializeOwned,
    Self: WithApiClient + WithBasePath + Sync,
{
    /// Retrieve a list of items from CDF. If ignore_unknown_ids is false,
    /// this will fail if any items are missing from CDF.
<<<<<<< HEAD
    fn retrieve(
        &self,
        ids: &[TIdt],
        ignore_unknown_ids: bool,
    ) -> impl Future<Output = Result<Vec<TResponse>>> + Send {
        async move {
            let mut items = ItemsWithIgnoreUnknownIds::from(ids);
            items.ignore_unknown_ids = ignore_unknown_ids;
            let response: ItemsWithoutCursor<TResponse> = self
                .get_client()
                .post(&format!("{}/byids", Self::BASE_PATH), &items)
                .await?;
            Ok(response.items)
        }
=======
    ///
    /// # Arguments
    ///
    /// * `ids` - IDs of items to retrieve.
    /// * `ignore_unknown_ids` - If `true`, items missing from CDF will be ignored, and not
    /// cause the request to fail.
    async fn retrieve(&self, ids: &[TIdt], ignore_unknown_ids: bool) -> Result<Vec<TResponse>> {
        let mut items = ItemsWithIgnoreUnknownIds::from(ids);
        items.ignore_unknown_ids = ignore_unknown_ids;
        let response: ItemsWithoutCursor<TResponse> = self
            .get_client()
            .post(&format!("{}/byids", Self::BASE_PATH), &items)
            .await?;
        Ok(response.items)
>>>>>>> 03ad4a41
    }
}

/// Trait for resource types that allow filtering with a simple filter.
pub trait FilterItems<TFilter, TResponse>
where
    TFilter: Serialize + Sync + Send + 'static,
    TResponse: Serialize + DeserializeOwned,
    Self: WithApiClient + WithBasePath + Sync,
{
    /// Filter resources using a simple filter.
    /// The response may contain a cursor that can be used to paginate results.
<<<<<<< HEAD
    fn filter_items(
=======
    ///
    /// # Arguments
    ///
    /// * `filter` - Filter which items to retrieve.
    /// * `cursor` - Optional cursor for pagination.
    /// * `limit` - Maximum number of result items.
    async fn filter_items(
>>>>>>> 03ad4a41
        &self,
        filter: TFilter,
        cursor: Option<String>,
        limit: Option<u32>,
    ) -> impl Future<Output = Result<ItemsWithCursor<TResponse>>> + Send {
        async move {
            let filter = Filter::<TFilter>::new(filter, cursor, limit);
            let response: ItemsWithCursor<TResponse> = self
                .get_client()
                .post(&format!("{}/list", Self::BASE_PATH), &filter)
                .await?;
            Ok(response)
        }
    }
}

impl<TFilter, TResponse, T> FilterWithRequest<Filter<TFilter>, TResponse> for T
where
    TFilter: Serialize + Sync + Send + 'static,
    TResponse: Serialize + DeserializeOwned,
    T: FilterItems<TFilter, TResponse>,
    Self: WithApiClient + WithBasePath,
{
}

#[derive(Debug, Default)]
enum CursorState {
    Initial,
    Some(String),
    #[default]
    End,
}

struct CursorStreamState<TFilter, TResponse> {
    req: TFilter,
    responses: VecDeque<TResponse>,
    next_cursor: CursorState,
}

/// Trait for resource types that allow filtering with a more complex request.
pub trait FilterWithRequest<TFilter, TResponse>
where
    TFilter: Serialize + Sync + Send + 'static,
    TResponse: Serialize + DeserializeOwned,
    Self: WithApiClient + WithBasePath + Sync,
{
    /// Filter resources.
<<<<<<< HEAD
    fn filter(
        &self,
        filter: TFilter,
    ) -> impl Future<Output = Result<ItemsWithCursor<TResponse>>> + Send {
        async move {
            let response: ItemsWithCursor<TResponse> = self
                .get_client()
                .post(&format!("{}/list", Self::BASE_PATH), &filter)
                .await?;
            Ok(response)
        }
    }

    /// Filter resources, following cursors until they are exhausted.
    fn filter_all(&self, mut filter: TFilter) -> impl Future<Output = Result<Vec<TResponse>>> + Send
=======
    ///
    /// # Arguments
    ///
    /// * `filter` - Filter which items to retrieve.
    async fn filter(&self, filter: TFilter) -> Result<ItemsWithCursor<TResponse>> {
        let response: ItemsWithCursor<TResponse> = self
            .get_client()
            .post(&format!("{}/list", Self::BASE_PATH), &filter)
            .await?;
        Ok(response)
    }

    /// Filter resources, following cursors until they are exhausted.
    ///
    /// # Arguments
    ///
    /// * `filter` - Filter which items to retrieve.
    async fn filter_all(&self, mut filter: TFilter) -> Result<Vec<TResponse>>
>>>>>>> 03ad4a41
    where
        TFilter: SetCursor,
        TResponse: Send,
    {
        async move {
            let mut result = vec![];
            loop {
                let response: ItemsWithCursor<TResponse> = self
                    .get_client()
                    .post(&format!("{}/list", Self::BASE_PATH), &filter)
                    .await?;
                for it in response.items {
                    result.push(it);
                }
                match response.next_cursor {
                    Some(cursor) => filter.set_cursor(Some(cursor)),
                    None => return Ok(result),
                }
            }
        }
    }

    /// Filter resources, following cursors. This returns a stream, you can abort the stream whenever you
    /// want and only resources retrieved up to that point will be returned.
    ///
    /// Each item in the stream will be a result, after the first error is returned the
    /// stream will end.
<<<<<<< HEAD
    fn filter_all_stream(
        &self,
=======
    ///
    /// # Arguments
    ///
    /// * `filter` - Filter which items to retrieve.
    fn filter_all_stream<'a>(
        &'a self,
>>>>>>> 03ad4a41
        filter: TFilter,
    ) -> impl TryStream<Ok = TResponse, Error = crate::Error, Item = Result<TResponse>> + Send
    where
        TFilter: SetCursor,
        TResponse: Send + 'static,
    {
        let state = CursorStreamState {
            req: filter,
            responses: VecDeque::new(),
            next_cursor: CursorState::Initial,
        };

        try_unfold(state, move |mut state| async move {
            if let Some(next) = state.responses.pop_front() {
                Ok(Some((next, state)))
            } else {
                let cursor = match std::mem::take(&mut state.next_cursor) {
                    CursorState::Initial => None,
                    CursorState::Some(x) => Some(x),
                    CursorState::End => {
                        return Ok(None);
                    }
                };
                state.req.set_cursor(cursor);
                let response: ItemsWithCursor<TResponse> = self
                    .get_client()
                    .post(&format!("{}/list", Self::BASE_PATH), &state.req)
                    .await?;

                state.responses.extend(response.items);
                state.next_cursor = match response.next_cursor {
                    Some(x) => CursorState::Some(x),
                    None => CursorState::End,
                };
                if let Some(next) = state.responses.pop_front() {
                    Ok(Some((next, state)))
                } else {
                    Ok(None)
                }
            }
        })
    }

    /// Filter resources using partitioned reads, following cursors until all partitions are
    /// exhausted.
<<<<<<< HEAD
    fn filter_all_partitioned(
=======
    ///
    /// # Arguments
    ///
    /// * `filter` - Filter which items to retrieve.
    /// * `num_partitions` - Number of partitions.
    async fn filter_all_partitioned(
>>>>>>> 03ad4a41
        &self,
        filter: TFilter,
        num_partitions: u32,
    ) -> impl Future<Output = Result<Vec<TResponse>>> + Send
    where
        TFilter: SetCursor + WithPartition,
        TResponse: Send,
    {
        async move {
            let mut futures = Vec::with_capacity(num_partitions as usize);
            for partition in 0..num_partitions {
                let part_filter =
                    filter.with_partition(Partition::new(partition + 1, num_partitions));
                futures.push(self.filter_all(part_filter));
            }
            let results = try_join_all(futures).await?;
            let mut response_items = Vec::with_capacity(results.iter().map(|i| i.len()).sum());
            for chunk in results.into_iter() {
                response_items.extend(chunk);
            }
            Ok(response_items)
        }
    }
}

/// Trait for resource types that allow filtering with fuzzy search.
pub trait SearchItems<'a, TFilter, TSearch, TResponse>
where
    TFilter: Serialize + Sync + Send + 'a,
    TSearch: Serialize + Sync + Send + 'a,
    TResponse: Serialize + DeserializeOwned,
    Self: WithApiClient + WithBasePath + Sync,
{
    /// Fuzzy search resources.
<<<<<<< HEAD
    fn search(
=======
    ///
    /// # Arguments
    ///
    /// * `filter` - Simple filter applied to items.
    /// * `search` - Fuzzy search.
    /// * `limit` - Maximum number of items to retrieve.
    async fn search(
>>>>>>> 03ad4a41
        &'a self,
        filter: TFilter,
        search: TSearch,
        limit: Option<u32>,
    ) -> impl Future<Output = Result<Vec<TResponse>>> + Send {
        async move {
            let req = Search::<TFilter, TSearch>::new(filter, search, limit);
            let response: ItemsWithoutCursor<TResponse> = self
                .get_client()
                .post(&format!("{}/search", Self::BASE_PATH), &req)
                .await?;
            Ok(response.items)
        }
    }
}<|MERGE_RESOLUTION|>--- conflicted
+++ resolved
@@ -63,7 +63,10 @@
     Self: WithApiClient + WithBasePath + Sync,
 {
     /// Query a resource with optional query parameters.
-<<<<<<< HEAD
+    ///
+    /// # Arguments
+    ///
+    /// * `params` - Query parameters.
     fn list(
         &self,
         params: Option<TParams>,
@@ -76,26 +79,11 @@
     }
 
     /// Query a resource with query parameters, continuing until the cursor is exhausted.
+    ///
+    /// # Arguments
+    ///
+    /// * `params` - Initial query parameters. This can contain a cursor which is the starting point.
     fn list_all(&self, mut params: TParams) -> impl Future<Output = Result<Vec<TResponse>>> + Send
-=======
-    ///
-    /// # Arguments
-    ///
-    /// * `params` - Query parameters.
-    async fn list(&self, params: Option<TParams>) -> Result<ItemsWithCursor<TResponse>> {
-        Ok(self
-            .get_client()
-            .get_with_params(Self::BASE_PATH, params)
-            .await?)
-    }
-
-    /// Query a resource with query parameters, continuing until the cursor is exhausted.
-    ///
-    /// # Arguments
-    ///
-    /// * `params` - Initial query parameters. This can contain a cursor which is the starting point.
-    async fn list_all(&self, mut params: TParams) -> Result<Vec<TResponse>>
->>>>>>> 03ad4a41
     where
         TParams: SetCursor + Clone,
         TResponse: Send,
@@ -124,17 +112,12 @@
     ///
     /// Each item in the stream will be a result, after the first error is returned the
     /// stream will end.
-<<<<<<< HEAD
+    ///
+    /// # Arguments
+    ///
+    /// * `params` - Initial query parameters. This can contain a cursors used as starting point.
     fn list_all_stream(
         &self,
-=======
-    ///
-    /// # Arguments
-    ///
-    /// * `params` - Initial query parameters. This can contain a cursors used as starting point.
-    fn list_all_stream<'a>(
-        &'a self,
->>>>>>> 03ad4a41
         params: TParams,
     ) -> impl TryStream<Ok = TResponse, Error = crate::Error, Item = Result<TResponse>> + Send
     where
@@ -187,7 +170,10 @@
     Self: WithApiClient + WithBasePath + Sync,
 {
     /// Create a list of resources.
-<<<<<<< HEAD
+    ///
+    /// # Arguments
+    ///
+    /// `creates` - List of resources to create.
     fn create(&self, creates: &[TCreate]) -> impl Future<Output = Result<Vec<TResponse>>> + Send {
         async move {
             let items = Items::from(creates);
@@ -198,26 +184,11 @@
     }
 
     /// Create a list of resources, converting from a different type.
+    ///
+    /// # Arguments
+    ///
+    /// * `creates` - List of resources to create.
     fn create_from<'a>(
-=======
-    ///
-    /// # Arguments
-    ///
-    /// `creates` - List of resources to create.
-    async fn create(&self, creates: &[TCreate]) -> Result<Vec<TResponse>> {
-        let items = Items::from(creates);
-        let response: ItemsWithoutCursor<TResponse> =
-            self.get_client().post(Self::BASE_PATH, &items).await?;
-        Ok(response.items)
-    }
-
-    /// Create a list of resources, converting from a different type.
-    ///
-    /// # Arguments
-    ///
-    /// * `creates` - List of resources to create.
-    async fn create_from<'a>(
->>>>>>> 03ad4a41
         &self,
         creates: &'a [impl Into<TCreate> + Sync + Clone],
     ) -> impl Future<Output = Result<Vec<TResponse>>> + Send {
@@ -228,18 +199,14 @@
     }
 
     /// Create a list of resources, ignoring any that fail with general "conflict" errors.
-<<<<<<< HEAD
+    ///
+    /// # Arguments
+    ///
+    /// * `creates` - List of resources to create.
     fn create_ignore_duplicates(
         &self,
         creates: &[TCreate],
     ) -> impl Future<Output = Result<Vec<TResponse>>> + Send
-=======
-    ///
-    /// # Arguments
-    ///
-    /// * `creates` - List of resources to create.
-    async fn create_ignore_duplicates(&self, creates: &[TCreate]) -> Result<Vec<TResponse>>
->>>>>>> 03ad4a41
     where
         TCreate: EqIdentity,
     {
@@ -273,15 +240,11 @@
 
     /// Create a list of resources, converting from a different type, and ignoring any that fail
     /// with general "conflict" errors.
-<<<<<<< HEAD
+    ///
+    /// # Arguments
+    ///
+    /// * `creates` - List of resources to create.
     fn create_from_ignore_duplicates<'a, T: 'a>(
-=======
-    ///
-    /// # Arguments
-    ///
-    /// * `creates` - List of resources to create.
-    async fn create_from_ignore_duplicates<T: 'a, 'a>(
->>>>>>> 03ad4a41
         &self,
         creates: &'a [impl Into<TCreate> + Sync + Clone],
     ) -> impl Future<Output = Result<Vec<TResponse>>> + Send
@@ -306,9 +269,6 @@
     /// Upsert a list resources, meaning that they will first be attempted created,
     /// and if that fails with a conflict, update any that already existed, and create
     /// the remainder.
-<<<<<<< HEAD
-    fn upsert(
-=======
     ///
     /// # Arguments
     ///
@@ -316,8 +276,7 @@
     /// * `ignore_nulls` - Behavior for values that are `None`. If this is `true`,
     /// `None` values will simply be ignored. Otherwise, fields with `None` values
     /// will be set to null in CDF.
-    async fn upsert(
->>>>>>> 03ad4a41
+    fn upsert(
         &'a self,
         upserts: &'a [TCreate],
         ignore_nulls: bool,
@@ -383,15 +342,11 @@
 /// Trait for resource types that support upserts directly.
 pub trait UpsertCollection<TUpsert, TResponse> {
     /// Upsert a list of resources.
-<<<<<<< HEAD
+    ///
+    /// # Arguments
+    ///
+    /// * `collection` - Items to insert or update.
     fn upsert(&self, collection: &TUpsert) -> impl Future<Output = Result<Vec<TResponse>>> + Send
-=======
-    ///
-    /// # Arguments
-    ///
-    /// * `collection` - Items to insert or update.
-    async fn upsert(&self, collection: &TUpsert) -> Result<Vec<TResponse>>
->>>>>>> 03ad4a41
     where
         TUpsert: Serialize + Sync + Send,
         TResponse: Serialize + DeserializeOwned + Sync + Send,
@@ -412,7 +367,10 @@
     Self: WithApiClient + WithBasePath + Sync,
 {
     /// Delete a list of resources by ID.
-<<<<<<< HEAD
+    ///
+    /// # Arguments
+    ///
+    /// * `deletes` - IDs of items to delete.
     fn delete(&self, deletes: &[TIdt]) -> impl Future<Output = Result<()>> + Send {
         async move {
             let items = Items::from(deletes);
@@ -424,21 +382,6 @@
                 .await?;
             Ok(())
         }
-=======
-    ///
-    /// # Arguments
-    ///
-    /// * `deletes` - IDs of items to delete.
-    async fn delete(&self, deletes: &[TIdt]) -> Result<()> {
-        let items = Items::from(deletes);
-        self.get_client()
-            .post::<::serde_json::Value, Items<&[TIdt]>>(
-                &format!("{}/delete", Self::BASE_PATH),
-                &items,
-            )
-            .await?;
-        Ok(())
->>>>>>> 03ad4a41
     }
 }
 
@@ -449,7 +392,10 @@
     Self: WithApiClient + WithBasePath + Sync,
 {
     /// Delete resources using `req`.
-<<<<<<< HEAD
+    ///
+    /// # Arguments
+    ///
+    /// * `req` - Request describing items to delete.
     fn delete(&self, req: &TReq) -> impl Future<Output = Result<()>> + Send {
         async move {
             self.get_client()
@@ -457,17 +403,6 @@
                 .await?;
             Ok(())
         }
-=======
-    ///
-    /// # Arguments
-    ///
-    /// * `req` - Request describing items to delete.
-    async fn delete(&self, req: &TReq) -> Result<()> {
-        self.get_client()
-            .post::<::serde_json::Value, TReq>(&format!("{}/delete", Self::BASE_PATH), req)
-            .await?;
-        Ok(())
->>>>>>> 03ad4a41
     }
 }
 
@@ -479,7 +414,12 @@
     Self: WithApiClient + WithBasePath + Sync,
 {
     /// Delete a list of resources, optionally ignore unknown ids.
-<<<<<<< HEAD
+    ///
+    /// # Arguments
+    ///
+    /// * `deletes` - IDs of items to delete.
+    /// * `ignore_unknown_ids` - If `true`, missing IDs will be ignored, and not
+    /// cause the request to fail.
     fn delete(
         &self,
         deletes: &[TIdt],
@@ -496,21 +436,6 @@
                 .await?;
             Ok(())
         }
-=======
-    ///
-    /// # Arguments
-    ///
-    /// * `deletes` - IDs of items to delete.
-    /// * `ignore_unknown_ids` - If `true`, missing IDs will be ignored, and not
-    /// cause the request to fail.
-    async fn delete(&self, deletes: &[TIdt], ignore_unknown_ids: bool) -> Result<()> {
-        let mut req = ItemsWithIgnoreUnknownIds::from(deletes);
-        req.ignore_unknown_ids = ignore_unknown_ids;
-        self.get_client()
-            .post::<::serde_json::Value, _>(&format!("{}/delete", Self::BASE_PATH), &req)
-            .await?;
-        Ok(())
->>>>>>> 03ad4a41
     }
 }
 
@@ -523,7 +448,10 @@
     Self: WithApiClient + WithBasePath + Sync,
 {
     /// Delete a list of resources.
-<<<<<<< HEAD
+    ///
+    /// # Arguments
+    ///
+    /// * `deletes` - IDs of items to delete.
     fn delete(
         &self,
         deletes: &[TIdt],
@@ -536,19 +464,6 @@
                 .await?;
             Ok(response)
         }
-=======
-    ///
-    /// # Arguments
-    ///
-    /// * `deletes` - IDs of items to delete.
-    async fn delete(&self, deletes: &[TIdt]) -> Result<ItemsWithoutCursor<TResponse>> {
-        let items = Items::from(deletes);
-        let response: ItemsWithoutCursor<TResponse> = self
-            .get_client()
-            .post(&format!("{}/delete", Self::BASE_PATH), &items)
-            .await?;
-        Ok(response)
->>>>>>> 03ad4a41
     }
 }
 
@@ -560,7 +475,10 @@
     Self: WithApiClient + WithBasePath + Sync,
 {
     /// Update a list of resources.
-<<<<<<< HEAD
+    ///
+    /// # Arguments
+    ///
+    /// * `updates` - Items to update.
     fn update(&self, updates: &[TUpdate]) -> impl Future<Output = Result<Vec<TResponse>>> + Send {
         async move {
             let items = Items::from(updates);
@@ -573,31 +491,14 @@
     }
 
     /// Update a list of resources by converting to the update from a different type.
+    ///
+    /// # Arguments
+    ///
+    /// * `updates` - Items to update.
     fn update_from<'a, T: 'a>(
         &self,
         updates: &'a [T],
     ) -> impl Future<Output = Result<Vec<TResponse>>> + Send
-=======
-    ///
-    /// # Arguments
-    ///
-    /// * `updates` - Items to update.
-    async fn update(&self, updates: &[TUpdate]) -> Result<Vec<TResponse>> {
-        let items = Items::from(updates);
-        let response: ItemsWithoutCursor<TResponse> = self
-            .get_client()
-            .post(&format!("{}/update", Self::BASE_PATH), &items)
-            .await?;
-        Ok(response.items)
-    }
-
-    /// Update a list of resources by converting to the update from a different type.
-    ///
-    /// # Arguments
-    ///
-    /// * `updates` - Items to update.
-    async fn update_from<T: 'a, 'a>(&self, updates: &'a [T]) -> Result<Vec<TResponse>>
->>>>>>> 03ad4a41
     where
         T: std::marker::Sync + Clone,
         TUpdate: From<T>,
@@ -610,18 +511,14 @@
     }
 
     /// Update a list of resources, ignoring any that fail due to items missing in CDF.
-<<<<<<< HEAD
+    ///
+    /// # Arguments
+    ///
+    /// * `updates` - Items to update.
     fn update_ignore_unknown_ids(
         &self,
         updates: &[TUpdate],
     ) -> impl Future<Output = Result<Vec<TResponse>>> + Send
-=======
-    ///
-    /// # Arguments
-    ///
-    /// * `updates` - Items to update.
-    async fn update_ignore_unknown_ids(&self, updates: &[TUpdate]) -> Result<Vec<TResponse>>
->>>>>>> 03ad4a41
     where
         TUpdate: EqIdentity,
         TResponse: Send,
@@ -657,15 +554,11 @@
 
     /// Update a list of resources by converting from a different type, ignoring any that fail
     /// due items missing in CDF.
-<<<<<<< HEAD
+    ///
+    /// # Arguments
+    ///
+    /// * `updates` - Items to update.
     fn update_from_ignore_unknown_ids<'a, T: 'a>(
-=======
-    ///
-    /// # Arguments
-    ///
-    /// * `updates` - Items to update.
-    async fn update_from_ignore_unknown_ids<T: 'a, 'a>(
->>>>>>> 03ad4a41
         &self,
         updates: &'a [T],
     ) -> impl Future<Output = Result<Vec<TResponse>>> + Send
@@ -690,7 +583,10 @@
     Self: WithApiClient + WithBasePath + Sync,
 {
     /// Retrieve a list of items from CDF by id.
-<<<<<<< HEAD
+    ///
+    /// # Arguments
+    ///
+    /// * `ids` - IDs of items to retrieve.
     fn retrieve(&self, ids: &[TIdt]) -> impl Future<Output = Result<Vec<TResponse>>> + Send {
         async move {
             let items = Items::from(ids);
@@ -700,19 +596,6 @@
                 .await?;
             Ok(response.items)
         }
-=======
-    ///
-    /// # Arguments
-    ///
-    /// * `ids` - IDs of items to retrieve.
-    async fn retrieve(&self, ids: &[TIdt]) -> Result<Vec<TResponse>> {
-        let items = Items::from(ids);
-        let response: ItemsWithoutCursor<TResponse> = self
-            .get_client()
-            .post(&format!("{}/byids", Self::BASE_PATH), &items)
-            .await?;
-        Ok(response.items)
->>>>>>> 03ad4a41
     }
 }
 
@@ -723,7 +606,11 @@
     TResponse: Serialize + DeserializeOwned,
     Self: WithApiClient + WithBasePath + Sync,
 {
-<<<<<<< HEAD
+    /// Retrieve items from CDF with a more complex request.
+    ///
+    /// # Arguments
+    ///
+    /// * `req` - Request describing items to retrieve.
     fn retrieve(&self, req: &TRequest) -> impl Future<Output = Result<TResponse>> + Send {
         async move {
             let response: TResponse = self
@@ -732,19 +619,6 @@
                 .await?;
             Ok(response)
         }
-=======
-    /// Retrieve items from CDF with a more complex request.
-    ///
-    /// # Arguments
-    ///
-    /// * `req` - Request describing items to retrieve.
-    async fn retrieve(&self, req: &TRequest) -> Result<TResponse> {
-        let response: TResponse = self
-            .get_client()
-            .post(&format!("{}/byids", Self::BASE_PATH), req)
-            .await?;
-        Ok(response)
->>>>>>> 03ad4a41
     }
 }
 
@@ -757,7 +631,12 @@
 {
     /// Retrieve a list of items from CDF. If ignore_unknown_ids is false,
     /// this will fail if any items are missing from CDF.
-<<<<<<< HEAD
+    ///
+    /// # Arguments
+    ///
+    /// * `ids` - IDs of items to retrieve.
+    /// * `ignore_unknown_ids` - If `true`, items missing from CDF will be ignored, and not
+    /// cause the request to fail.
     fn retrieve(
         &self,
         ids: &[TIdt],
@@ -772,22 +651,6 @@
                 .await?;
             Ok(response.items)
         }
-=======
-    ///
-    /// # Arguments
-    ///
-    /// * `ids` - IDs of items to retrieve.
-    /// * `ignore_unknown_ids` - If `true`, items missing from CDF will be ignored, and not
-    /// cause the request to fail.
-    async fn retrieve(&self, ids: &[TIdt], ignore_unknown_ids: bool) -> Result<Vec<TResponse>> {
-        let mut items = ItemsWithIgnoreUnknownIds::from(ids);
-        items.ignore_unknown_ids = ignore_unknown_ids;
-        let response: ItemsWithoutCursor<TResponse> = self
-            .get_client()
-            .post(&format!("{}/byids", Self::BASE_PATH), &items)
-            .await?;
-        Ok(response.items)
->>>>>>> 03ad4a41
     }
 }
 
@@ -800,17 +663,13 @@
 {
     /// Filter resources using a simple filter.
     /// The response may contain a cursor that can be used to paginate results.
-<<<<<<< HEAD
-    fn filter_items(
-=======
     ///
     /// # Arguments
     ///
     /// * `filter` - Filter which items to retrieve.
     /// * `cursor` - Optional cursor for pagination.
     /// * `limit` - Maximum number of result items.
-    async fn filter_items(
->>>>>>> 03ad4a41
+    fn filter_items(
         &self,
         filter: TFilter,
         cursor: Option<String>,
@@ -858,7 +717,10 @@
     Self: WithApiClient + WithBasePath + Sync,
 {
     /// Filter resources.
-<<<<<<< HEAD
+    ///
+    /// # Arguments
+    ///
+    /// * `filter` - Filter which items to retrieve.
     fn filter(
         &self,
         filter: TFilter,
@@ -873,27 +735,11 @@
     }
 
     /// Filter resources, following cursors until they are exhausted.
+    ///
+    /// # Arguments
+    ///
+    /// * `filter` - Filter which items to retrieve.
     fn filter_all(&self, mut filter: TFilter) -> impl Future<Output = Result<Vec<TResponse>>> + Send
-=======
-    ///
-    /// # Arguments
-    ///
-    /// * `filter` - Filter which items to retrieve.
-    async fn filter(&self, filter: TFilter) -> Result<ItemsWithCursor<TResponse>> {
-        let response: ItemsWithCursor<TResponse> = self
-            .get_client()
-            .post(&format!("{}/list", Self::BASE_PATH), &filter)
-            .await?;
-        Ok(response)
-    }
-
-    /// Filter resources, following cursors until they are exhausted.
-    ///
-    /// # Arguments
-    ///
-    /// * `filter` - Filter which items to retrieve.
-    async fn filter_all(&self, mut filter: TFilter) -> Result<Vec<TResponse>>
->>>>>>> 03ad4a41
     where
         TFilter: SetCursor,
         TResponse: Send,
@@ -921,17 +767,12 @@
     ///
     /// Each item in the stream will be a result, after the first error is returned the
     /// stream will end.
-<<<<<<< HEAD
+    ///
+    /// # Arguments
+    ///
+    /// * `filter` - Filter which items to retrieve.
     fn filter_all_stream(
         &self,
-=======
-    ///
-    /// # Arguments
-    ///
-    /// * `filter` - Filter which items to retrieve.
-    fn filter_all_stream<'a>(
-        &'a self,
->>>>>>> 03ad4a41
         filter: TFilter,
     ) -> impl TryStream<Ok = TResponse, Error = crate::Error, Item = Result<TResponse>> + Send
     where
@@ -977,16 +818,12 @@
 
     /// Filter resources using partitioned reads, following cursors until all partitions are
     /// exhausted.
-<<<<<<< HEAD
-    fn filter_all_partitioned(
-=======
     ///
     /// # Arguments
     ///
     /// * `filter` - Filter which items to retrieve.
     /// * `num_partitions` - Number of partitions.
-    async fn filter_all_partitioned(
->>>>>>> 03ad4a41
+    fn filter_all_partitioned(
         &self,
         filter: TFilter,
         num_partitions: u32,
@@ -1021,17 +858,13 @@
     Self: WithApiClient + WithBasePath + Sync,
 {
     /// Fuzzy search resources.
-<<<<<<< HEAD
-    fn search(
-=======
     ///
     /// # Arguments
     ///
     /// * `filter` - Simple filter applied to items.
     /// * `search` - Fuzzy search.
     /// * `limit` - Maximum number of items to retrieve.
-    async fn search(
->>>>>>> 03ad4a41
+    fn search(
         &'a self,
         filter: TFilter,
         search: TSearch,
