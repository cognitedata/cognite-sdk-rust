--- conflicted
+++ resolved
@@ -1,18 +1,11 @@
-<<<<<<< HEAD
 use serde::Serialize;
-=======
 use std::collections::HashSet;
->>>>>>> 4c6dfad4
 
 use crate::api::resource::*;
 use crate::dto::core::event::*;
 use crate::error::Result;
-<<<<<<< HEAD
+use crate::utils::lease::CleanResource;
 use crate::{IdentityList, ItemsVec, Patch};
-=======
-use crate::utils::lease::CleanResource;
-use crate::{Identity, ItemsVec, Patch};
->>>>>>> 4c6dfad4
 
 /// Event objects store complex information about multiple assets over a time period.
 /// Typical types of events might include Alarms, Process Data, and Logs.
@@ -66,10 +59,7 @@
 
 impl CleanResource<Event> for EventsResource {
     async fn clean_resource(&self, resources: Vec<Event>) -> std::result::Result<(), crate::Error> {
-        let ids = resources
-            .iter()
-            .map(|a| Identity::from(a.id))
-            .collect::<HashSet<Identity>>();
+        let ids = resources.iter().map(|a| a.id).collect::<HashSet<i64>>();
         self.delete(&ids.into_iter().collect::<Vec<_>>(), true)
             .await
     }
