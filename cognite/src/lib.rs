--- conflicted
+++ resolved
@@ -66,12 +66,9 @@
     pub use super::api::data_modeling::*;
     pub use super::dto::data_modeling::common::*;
     pub use super::dto::data_modeling::instances::*;
-<<<<<<< HEAD
     pub use super::dto::data_modeling::query::*;
+    pub use super::dto::data_modeling::spaces::*;
     pub use super::dto::data_modeling::value::*;
-=======
-    pub use super::dto::data_modeling::spaces::*;
->>>>>>> dc046d3f
     pub use super::dto::data_modeling::views::*;
 }
 
