--- conflicted
+++ resolved
@@ -16,15 +16,9 @@
 futures = "0.3.28"
 futures-locks = "0.7.1"
 futures-timer = "3.0.2"
-<<<<<<< HEAD
-prost = "0.11.9"
+prost = "0.12.0"
 prost-types = "0.12.0"
-reqwest = { version = "0.11.18", features = ["json", "stream"] }
-=======
-prost = "0.12.0"
-prost-types = "0.11.9"
 reqwest = { version = "0.11.20", features = ["json", "stream"] }
->>>>>>> b094508c
 reqwest-middleware = "0.2.3"
 serde = { version = "1.0.188", features = ["derive"] }
 serde_with = "3.3.0"
