--- conflicted
+++ resolved
@@ -10,26 +10,10 @@
 version = "0.2.1"
 
 [dependencies]
-<<<<<<< HEAD
-async-trait = "0.1.66"
-bytes = "1.4.0"
-derivative = "2.2.0"
-futures = "0.3.26"
-futures-locks = "0.7.1"
-futures-timer = "3.0.2"
-prost = "0.11.8"
-prost-types = "0.11.8"
-reqwest = { version = "0.11.14", features = ["json", "stream"] }
-reqwest-middleware = "0.2.0"
-serde = { version = "1.0.152", features = ["derive"] }
-serde_json = "1.0.94"
-task-local-extensions = "0.1.3"
-thiserror = "1.0.39"
-uuid = { version = "1.3.0", features = ["serde", "v4"] }
-=======
 reqwest = { version = "0.11.14", features = ["json", "stream"] }
 serde = { version = "1.0.156", features = ["derive"] }
 serde_json = "1.0.94"
+derivative = "2.2.0"
 prost = "0.11.8"
 prost-types = "0.11.8"
 futures-locks = "0.7.1"
@@ -40,7 +24,6 @@
 reqwest-middleware = "0.2.1"
 task-local-extensions = "0.1.4"
 futures-timer = "3.0.2"
->>>>>>> 09ff4ab2
 
 [target.'cfg(not(target_arch = "wasm32"))'.dev-dependencies]
 tokio = { version = "1.26.0", features = ["macros", "rt-multi-thread"] }
