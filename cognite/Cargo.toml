[package]
authors = [
  "Einar Marstrander Omang <einar.omang@cognite.com>",
  "Haakon Garseg Mørk <haakon.mork@cognite.com>",
  "Niek Beckers <niek.beckers@cognite.com>",
]
edition = "2021"
name = "cognite"
publish = false
version = "0.4.2"

[features]
default = []
integration_tests = []

[dependencies]
async-trait = "^0.1"
bytes = "^1"
derivative = "^2"
futures = "^0.3"
futures-locks = "^0.7"
futures-timer = "^3"
prost = "^0.13"
prost-types = "^0.13"

<<<<<<< HEAD
http = { package = "http", "version" = "^1" }
=======
http = {"version" = "^1" }
>>>>>>> 036d27a2
reqwest = { version = "^0.12", features = [
  "gzip",
  "json",
  "multipart",
  "rustls-tls-native-roots",
  "stream",
], default-features = false } # Default brings in openssl
<<<<<<< HEAD
#reqwest-middleware = { version = "^0.4" }
reqwest-middleware = { git = "https://github.com/TrueLayer/reqwest-middleware", rev = "2ab1ad15f5100f404ed7dad4afea2cc14aab097b" }
=======
reqwest-middleware = { version = "^0.4" }
>>>>>>> 036d27a2

anyhow = "^1"
rand = "^0.9.0"
serde = { version = "^1", features = ["derive"] }
serde_json = "^1"
serde_with = "^3"
thiserror = "^2"
tokio-util = { version = "^0.7", default-features = false, features = [
  "codec",
  "io",
] }
getrandom = { version = "0.2", features = ["js"] }

[target.'cfg(not(target_arch = "wasm32"))'.dependencies]
tokio = { version = "^1", default-features = false, features = ["fs"] }

[target.'cfg(not(target_arch = "wasm32"))'.dev-dependencies]
tokio = { version = "1.37.0", features = ["macros", "rt-multi-thread"] }
tokio-util = { version = "0.7.10" }
wiremock = "0.6.0"

[dev-dependencies]
uuid = { version = "1.10.0", features = ["v4"] }
wiremock = "0.6.0"<|MERGE_RESOLUTION|>--- conflicted
+++ resolved
@@ -23,11 +23,8 @@
 prost = "^0.13"
 prost-types = "^0.13"
 
-<<<<<<< HEAD
-http = { package = "http", "version" = "^1" }
-=======
+
 http = {"version" = "^1" }
->>>>>>> 036d27a2
 reqwest = { version = "^0.12", features = [
   "gzip",
   "json",
@@ -35,12 +32,9 @@
   "rustls-tls-native-roots",
   "stream",
 ], default-features = false } # Default brings in openssl
-<<<<<<< HEAD
 #reqwest-middleware = { version = "^0.4" }
 reqwest-middleware = { git = "https://github.com/TrueLayer/reqwest-middleware", rev = "2ab1ad15f5100f404ed7dad4afea2cc14aab097b" }
-=======
-reqwest-middleware = { version = "^0.4" }
->>>>>>> 036d27a2
+
 
 anyhow = "^1"
 rand = "^0.9.0"
